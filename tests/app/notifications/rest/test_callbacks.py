import uuid

from datetime import datetime
from flask import json
from freezegun import freeze_time
<<<<<<< HEAD
=======
from unittest.mock import call
>>>>>>> 0c572010

import app.celery.tasks
from app.dao.notifications_dao import (
    get_notification_by_id
)
from app.models import NotificationStatistics
from tests.app.conftest import sample_notification as create_sample_notification


def test_firetext_callback_should_not_need_auth(notify_api, mocker):
    with notify_api.test_request_context():
        with notify_api.test_client() as client:
            mocker.patch('app.statsd_client.incr')
            response = client.post(
                path='/notifications/sms/firetext',
                data='mobile=441234123123&status=0&reference=send-sms-code&time=2016-03-10 14:17:00',
                headers=[('Content-Type', 'application/x-www-form-urlencoded')])

            assert response.status_code == 200


def test_firetext_callback_should_return_400_if_empty_reference(notify_api, mocker):
    with notify_api.test_request_context():
        with notify_api.test_client() as client:
            mocker.patch('app.statsd_client.incr')
            response = client.post(
                path='/notifications/sms/firetext',
                data='mobile=441234123123&status=0&reference=&time=2016-03-10 14:17:00',
                headers=[('Content-Type', 'application/x-www-form-urlencoded')])

            json_resp = json.loads(response.get_data(as_text=True))
            assert response.status_code == 400
            assert json_resp['result'] == 'error'
            assert json_resp['message'] == ['Firetext callback failed: reference missing']


def test_firetext_callback_should_return_400_if_no_reference(notify_api, mocker):
    with notify_api.test_request_context():
        with notify_api.test_client() as client:
            mocker.patch('app.statsd_client.incr')
            response = client.post(
                path='/notifications/sms/firetext',
                data='mobile=441234123123&status=0&time=2016-03-10 14:17:00',
                headers=[('Content-Type', 'application/x-www-form-urlencoded')])

            json_resp = json.loads(response.get_data(as_text=True))
            assert response.status_code == 400
            assert json_resp['result'] == 'error'
            assert json_resp['message'] == ['Firetext callback failed: reference missing']


def test_firetext_callback_should_return_200_if_send_sms_reference(notify_api, mocker):
    with notify_api.test_request_context():
        with notify_api.test_client() as client:
            mocker.patch('app.statsd_client.incr')
            response = client.post(
                path='/notifications/sms/firetext',
                data='mobile=441234123123&status=0&time=2016-03-10 14:17:00&reference=send-sms-code',
                headers=[('Content-Type', 'application/x-www-form-urlencoded')])

            json_resp = json.loads(response.get_data(as_text=True))
            assert response.status_code == 200
            assert json_resp['result'] == 'success'
            assert json_resp['message'] == 'Firetext callback succeeded: send-sms-code'


def test_firetext_callback_should_return_400_if_no_status(notify_api, mocker):
    with notify_api.test_request_context():
        with notify_api.test_client() as client:
            mocker.patch('app.statsd_client.incr')
            response = client.post(
                path='/notifications/sms/firetext',
                data='mobile=441234123123&time=2016-03-10 14:17:00&reference=send-sms-code',
                headers=[('Content-Type', 'application/x-www-form-urlencoded')])

            json_resp = json.loads(response.get_data(as_text=True))
            assert response.status_code == 400
            assert json_resp['result'] == 'error'
            assert json_resp['message'] == ['Firetext callback failed: status missing']


def test_firetext_callback_should_return_400_if_unknown_status(notify_api, mocker):
    with notify_api.test_request_context():
        with notify_api.test_client() as client:
            mocker.patch('app.statsd_client.incr')
            response = client.post(
                path='/notifications/sms/firetext',
                data='mobile=441234123123&status=99&time=2016-03-10 14:17:00&reference={}'.format(uuid.uuid4()),
                headers=[('Content-Type', 'application/x-www-form-urlencoded')])

            json_resp = json.loads(response.get_data(as_text=True))
            assert response.status_code == 400
            assert json_resp['result'] == 'error'
            assert json_resp['message'] == 'Firetext callback failed: status 99 not found.'


def test_firetext_callback_should_return_400_if_invalid_guid_notification_id(notify_api, mocker):
    with notify_api.test_request_context():
        with notify_api.test_client() as client:
            mocker.patch('app.statsd_client.incr')
            response = client.post(
                path='/notifications/sms/firetext',
                data='mobile=441234123123&status=0&time=2016-03-10 14:17:00&reference=1234',
                headers=[('Content-Type', 'application/x-www-form-urlencoded')])

            json_resp = json.loads(response.get_data(as_text=True))
            assert response.status_code == 400
            assert json_resp['result'] == 'error'
            assert json_resp['message'] == 'Firetext callback with invalid reference 1234'


def test_firetext_callback_should_return_404_if_cannot_find_notification_id(
    notify_db,
    notify_db_session,
    notify_api,
    mocker
):
    with notify_api.test_request_context():
        with notify_api.test_client() as client:
            mocker.patch('app.statsd_client.incr')
            missing_notification_id = uuid.uuid4()
            response = client.post(
                path='/notifications/sms/firetext',
                data='mobile=441234123123&status=0&time=2016-03-10 14:17:00&reference={}'.format(
                    missing_notification_id
                ),
                headers=[('Content-Type', 'application/x-www-form-urlencoded')])

            json_resp = json.loads(response.get_data(as_text=True))
            assert response.status_code == 400
            assert json_resp['result'] == 'error'
            assert json_resp['message'] == 'Firetext callback failed: notification {} either not found ' \
                                           'or already updated from sending. Status {}'.format(
                missing_notification_id,
                'Delivered'
            )


def test_firetext_callback_should_update_notification_status(
        notify_db, notify_db_session, notify_api, sample_email_template, mocker
):
    with notify_api.test_request_context():
        with notify_api.test_client() as client:
            mocker.patch('app.statsd_client.incr')

            notification = create_sample_notification(
                notify_db,
                notify_db_session,
                template=sample_email_template,
                reference='ref',
                status='sending',
                sent_at=datetime.utcnow())

            original = get_notification_by_id(notification.id)
            assert original.status == 'sending'

            response = client.post(
                path='/notifications/sms/firetext',
                data='mobile=441234123123&status=0&time=2016-03-10 14:17:00&reference={}'.format(
                    notification.id
                ),
                headers=[('Content-Type', 'application/x-www-form-urlencoded')])

            json_resp = json.loads(response.get_data(as_text=True))
            assert response.status_code == 200
            assert json_resp['result'] == 'success'
            assert json_resp['message'] == 'Firetext callback succeeded. reference {} updated'.format(
                notification.id
            )
            updated = get_notification_by_id(notification.id)
            assert updated.status == 'delivered'
            assert get_notification_by_id(notification.id).status == 'delivered'


def test_firetext_callback_should_update_notification_status_failed(
        notify_db, notify_db_session, notify_api, sample_template, mocker
):
    with notify_api.test_request_context():
        with notify_api.test_client() as client:
            mocker.patch('app.statsd_client.incr')

            notification = create_sample_notification(
                notify_db,
                notify_db_session,
                template=sample_template,
                reference='ref',
                status='sending',
                sent_at=datetime.utcnow())

            original = get_notification_by_id(notification.id)
            assert original.status == 'sending'

            response = client.post(
                path='/notifications/sms/firetext',
                data='mobile=441234123123&status=1&time=2016-03-10 14:17:00&reference={}'.format(
                    notification.id
                ),
                headers=[('Content-Type', 'application/x-www-form-urlencoded')])

            json_resp = json.loads(response.get_data(as_text=True))
            assert response.status_code == 200
            assert json_resp['result'] == 'success'
            assert json_resp['message'] == 'Firetext callback succeeded. reference {} updated'.format(
                notification.id
            )
            assert get_notification_by_id(notification.id).status == 'permanent-failure'


def test_firetext_callback_should_update_notification_status_pending(notify_api, notify_db, notify_db_session, mocker):
    with notify_api.test_request_context():
        with notify_api.test_client() as client:
            mocker.patch('app.statsd_client.incr')
            notification = create_sample_notification(
                notify_db, notify_db_session, status='sending', sent_at=datetime.utcnow()
            )
            original = get_notification_by_id(notification.id)
            assert original.status == 'sending'

            response = client.post(
                path='/notifications/sms/firetext',
                data='mobile=441234123123&status=2&time=2016-03-10 14:17:00&reference={}'.format(
                    notification.id
                ),
                headers=[('Content-Type', 'application/x-www-form-urlencoded')])

            json_resp = json.loads(response.get_data(as_text=True))
            assert response.status_code == 200
            assert json_resp['result'] == 'success'
            assert json_resp['message'] == 'Firetext callback succeeded. reference {} updated'.format(
                notification.id
            )
            assert get_notification_by_id(notification.id).status == 'pending'


def test_firetext_callback_should_update_multiple_notification_status_sent(
    notify_api,
    notify_db,
    notify_db_session,
    mocker
):
    with notify_api.test_request_context():
        with notify_api.test_client() as client:
            mocker.patch('app.statsd_client.incr')
            notification1 = create_sample_notification(
                notify_db, notify_db_session, status='sending', sent_at=datetime.utcnow()
            )
            notification2 = create_sample_notification(
                notify_db, notify_db_session, status='sending', sent_at=datetime.utcnow()
            )
            notification3 = create_sample_notification(
                notify_db, notify_db_session, status='sending', sent_at=datetime.utcnow()
            )

            client.post(
                path='/notifications/sms/firetext',
                data='mobile=441234123123&status=0&time=2016-03-10 14:17:00&reference={}'.format(
                    notification1.id
                ),
                headers=[('Content-Type', 'application/x-www-form-urlencoded')])

            client.post(
                path='/notifications/sms/firetext',
                data='mobile=441234123123&status=0&time=2016-03-10 14:17:00&reference={}'.format(
                    notification2.id
                ),
                headers=[('Content-Type', 'application/x-www-form-urlencoded')])

            client.post(
                path='/notifications/sms/firetext',
                data='mobile=441234123123&status=0&time=2016-03-10 14:17:00&reference={}'.format(
                    notification3.id
                ),
                headers=[('Content-Type', 'application/x-www-form-urlencoded')])


def test_process_mmg_response_return_200_when_cid_is_send_sms_code(notify_api):
    with notify_api.test_request_context():
        data = '{"reference": "10100164", "CID": "send-sms-code", "MSISDN": "447775349060", "status": "3", \
        "deliverytime": "2016-04-05 16:01:07"}'

        with notify_api.test_client() as client:
            response = client.post(path='notifications/sms/mmg',
                                   data=data,
                                   headers=[('Content-Type', 'application/json')])
            assert response.status_code == 200
            json_data = json.loads(response.data)
            assert json_data['result'] == 'success'
            assert json_data['message'] == 'MMG callback succeeded: send-sms-code'


def test_process_mmg_response_returns_200_when_cid_is_valid_notification_id(
        notify_db, notify_db_session, notify_api
):
    with notify_api.test_client() as client:
        notification = create_sample_notification(
            notify_db, notify_db_session, status='sending', sent_at=datetime.utcnow()
        )
        data = json.dumps({"reference": "mmg_reference",
                           "CID": str(notification.id),
                           "MSISDN": "447777349060",
                           "status": "3",
                           "deliverytime": "2016-04-05 16:01:07"})

        response = client.post(path='notifications/sms/mmg',
                               data=data,
                               headers=[('Content-Type', 'application/json')])
        assert response.status_code == 200
        json_data = json.loads(response.data)
        assert json_data['result'] == 'success'
        assert json_data['message'] == 'MMG callback succeeded. reference {} updated'.format(notification.id)
        assert get_notification_by_id(notification.id).status == 'delivered'


def test_process_mmg_response_status_5_updates_notification_with_permanently_failed(
    notify_db, notify_db_session, notify_api
):
    with notify_api.test_client() as client:
        notification = create_sample_notification(
            notify_db, notify_db_session, status='sending', sent_at=datetime.utcnow()
        )

        data = json.dumps({"reference": "mmg_reference",
                           "CID": str(notification.id),
                           "MSISDN": "447777349060",
                           "status": 5})

        response = client.post(path='notifications/sms/mmg',
                               data=data,
                               headers=[('Content-Type', 'application/json')])
        assert response.status_code == 200
        json_data = json.loads(response.data)
        assert json_data['result'] == 'success'
        assert json_data['message'] == 'MMG callback succeeded. reference {} updated'.format(notification.id)
        assert get_notification_by_id(notification.id).status == 'permanent-failure'


def test_process_mmg_response_status_2_updates_notification_with_permanently_failed(
    notify_db, notify_db_session, notify_api
):
    with notify_api.test_client() as client:
        notification = create_sample_notification(
            notify_db, notify_db_session, status='sending', sent_at=datetime.utcnow()
        )
        data = json.dumps({"reference": "mmg_reference",
                           "CID": str(notification.id),
                           "MSISDN": "447777349060",
                           "status": 2})

        response = client.post(path='notifications/sms/mmg',
                               data=data,
                               headers=[('Content-Type', 'application/json')])
        assert response.status_code == 200
        json_data = json.loads(response.data)
        assert json_data['result'] == 'success'
        assert json_data['message'] == 'MMG callback succeeded. reference {} updated'.format(notification.id)
        assert get_notification_by_id(notification.id).status == 'permanent-failure'


def test_process_mmg_response_status_4_updates_notification_with_temporary_failed(
        notify_db, notify_db_session, notify_api
):
    with notify_api.test_client() as client:
        notification = create_sample_notification(
            notify_db, notify_db_session, status='sending', sent_at=datetime.utcnow()
        )

        data = json.dumps({"reference": "mmg_reference",
                           "CID": str(notification.id),
                           "MSISDN": "447777349060",
                           "status": 4})

        response = client.post(path='notifications/sms/mmg',
                               data=data,
                               headers=[('Content-Type', 'application/json')])
        assert response.status_code == 200
        json_data = json.loads(response.data)
        assert json_data['result'] == 'success'
        assert json_data['message'] == 'MMG callback succeeded. reference {} updated'.format(notification.id)
        assert get_notification_by_id(notification.id).status == 'temporary-failure'


def test_process_mmg_response_unknown_status_updates_notification_with_failed(
        notify_db, notify_db_session, notify_api
):
    with notify_api.test_client() as client:

        notification = create_sample_notification(
            notify_db, notify_db_session, status='sending', sent_at=datetime.utcnow()
        )
        data = json.dumps({"reference": "mmg_reference",
                           "CID": str(notification.id),
                           "MSISDN": "447777349060",
                           "status": 10})

        response = client.post(path='notifications/sms/mmg',
                               data=data,
                               headers=[('Content-Type', 'application/json')])
        assert response.status_code == 200
        json_data = json.loads(response.data)
        assert json_data['result'] == 'success'
        assert json_data['message'] == 'MMG callback succeeded. reference {} updated'.format(notification.id)
        assert get_notification_by_id(notification.id).status == 'failed'


def test_process_mmg_response_returns_400_for_malformed_data(notify_api):
    with notify_api.test_client() as client:
        data = json.dumps({"reference": "mmg_reference",
                           "monkey": 'random thing',
                           "MSISDN": "447777349060",
                           "no_status": 00,
                           "deliverytime": "2016-04-05 16:01:07"})

        response = client.post(path='notifications/sms/mmg',
                               data=data,
                               headers=[('Content-Type', 'application/json')])
        assert response.status_code == 400
        json_data = json.loads(response.data)
        assert json_data['result'] == 'error'
        assert len(json_data['message']) == 2
        assert "{} callback failed: {} missing".format('MMG', 'status') in json_data['message']
        assert "{} callback failed: {} missing".format('MMG', 'CID') in json_data['message']


def test_ses_callback_should_not_need_auth(notify_api):
    with notify_api.test_request_context():
        with notify_api.test_client() as client:
            response = client.post(
                path='/notifications/email/ses',
                data=ses_notification_callback(),
                headers=[('Content-Type', 'text/plain; charset=UTF-8')]
            )
            assert response.status_code == 404


def test_ses_callback_should_fail_if_invalid_json(notify_api):
    with notify_api.test_request_context():
        with notify_api.test_client() as client:
            response = client.post(
                path='/notifications/email/ses',
                data="nonsense",
                headers=[('Content-Type', 'text/plain; charset=UTF-8')]
            )
            json_resp = json.loads(response.get_data(as_text=True))
            assert response.status_code == 400
            assert json_resp['result'] == 'error'
            assert json_resp['message'] == 'SES callback failed: invalid json'


def test_ses_callback_should_fail_if_invalid_notification_type(notify_api):
    with notify_api.test_request_context():
        with notify_api.test_client() as client:
            response = client.post(
                path='/notifications/email/ses',
                data=ses_invalid_notification_type_callback(),
                headers=[('Content-Type', 'text/plain; charset=UTF-8')]
            )
            json_resp = json.loads(response.get_data(as_text=True))
            assert response.status_code == 400
            assert json_resp['result'] == 'error'
            assert json_resp['message'] == 'SES callback failed: status Unknown not found'


def test_ses_callback_should_fail_if_missing_message_id(notify_api):
    with notify_api.test_request_context():
        with notify_api.test_client() as client:
            response = client.post(
                path='/notifications/email/ses',
                data=ses_missing_notification_id_callback(),
                headers=[('Content-Type', 'text/plain; charset=UTF-8')]
            )
            json_resp = json.loads(response.get_data(as_text=True))
            assert response.status_code == 400
            assert json_resp['result'] == 'error'
            assert json_resp['message'] == 'SES callback failed: messageId missing'


def test_ses_callback_should_fail_if_notification_cannot_be_found(notify_db, notify_db_session, notify_api):
    with notify_api.test_request_context():
        with notify_api.test_client() as client:
            response = client.post(
                path='/notifications/email/ses',
                data=ses_invalid_notification_id_callback(),
                headers=[('Content-Type', 'text/plain; charset=UTF-8')]
            )
            json_resp = json.loads(response.get_data(as_text=True))
            assert response.status_code == 404
            assert json_resp['result'] == 'error'
            assert json_resp['message'] == 'SES callback failed: notification either not found or already updated from sending. Status delivered'  # noqa


def test_ses_callback_should_update_notification_status(
        notify_api,
        notify_db,
        notify_db_session,
        sample_email_template,
        mocker):
    with notify_api.test_request_context():
        with notify_api.test_client() as client:
            with freeze_time('2001-01-01T12:00:00'):
                mocker.patch('app.statsd_client.incr')
                mocker.patch('app.statsd_client.timing_with_dates')
                notification = create_sample_notification(
                    notify_db,
                    notify_db_session,
                    template=sample_email_template,
                    reference='ref',
                    status='sending',
                    sent_at=datetime.utcnow()
                )

                assert get_notification_by_id(notification.id).status == 'sending'

                response = client.post(
                    path='/notifications/email/ses',
                    data=ses_notification_callback(),
                    headers=[('Content-Type', 'text/plain; charset=UTF-8')]
                )
                json_resp = json.loads(response.get_data(as_text=True))
                assert response.status_code == 200
                assert json_resp['result'] == 'success'
                assert json_resp['message'] == 'SES callback succeeded'
                assert get_notification_by_id(notification.id).status == 'delivered'
                app.statsd_client.timing_with_dates.assert_any_call(
                    "callback.ses.elapsed-time", datetime.utcnow(), notification.sent_at
                )
                app.statsd_client.incr.assert_any_call("callback.ses.delivered")


def test_ses_callback_should_update_multiple_notification_status_sent(
        notify_api,
        notify_db,
        notify_db_session,
        sample_email_template,
        mocker):
    with notify_api.test_request_context():
        with notify_api.test_client() as client:
            notification1 = create_sample_notification(
                notify_db,
                notify_db_session,
                template=sample_email_template,
                reference='ref1',
                sent_at=datetime.utcnow(),
                status='sending')

            notification2 = create_sample_notification(
                notify_db,
                notify_db_session,
                template=sample_email_template,
                reference='ref2',
                sent_at=datetime.utcnow(),
                status='sending')

            notification3 = create_sample_notification(
                notify_db,
                notify_db_session,
                template=sample_email_template,
                reference='ref3',
                sent_at=datetime.utcnow(),
                status='sending')

            resp1 = client.post(
                path='/notifications/email/ses',
                data=ses_notification_callback(ref='ref1'),
                headers=[('Content-Type', 'text/plain; charset=UTF-8')]
            )
            resp2 = client.post(
                path='/notifications/email/ses',
                data=ses_notification_callback(ref='ref2'),
                headers=[('Content-Type', 'text/plain; charset=UTF-8')]
            )
            resp3 = client.post(
                path='/notifications/email/ses',
                data=ses_notification_callback(ref='ref3'),
                headers=[('Content-Type', 'text/plain; charset=UTF-8')]
            )

            assert resp1.status_code == 200
            assert resp2.status_code == 200
            assert resp3.status_code == 200


def test_ses_callback_should_set_status_to_temporary_failure(notify_api,
                                                             notify_db,
                                                             notify_db_session,
                                                             sample_email_template):
    with notify_api.test_request_context():
        with notify_api.test_client() as client:
            notification = create_sample_notification(
                notify_db,
                notify_db_session,
                template=sample_email_template,
                reference='ref',
                status='sending',
                sent_at=datetime.utcnow()
            )
            assert get_notification_by_id(notification.id).status == 'sending'

            response = client.post(
                path='/notifications/email/ses',
                data=ses_soft_bounce_callback(),
                headers=[('Content-Type', 'text/plain; charset=UTF-8')]
            )
            json_resp = json.loads(response.get_data(as_text=True))
            assert response.status_code == 200
            assert json_resp['result'] == 'success'
            assert json_resp['message'] == 'SES callback succeeded'
            assert get_notification_by_id(notification.id).status == 'temporary-failure'


def test_ses_callback_should_not_set_status_once_status_is_delivered(notify_api,
                                                                     notify_db,
                                                                     notify_db_session,
                                                                     sample_email_template):
    with notify_api.test_request_context():
        with notify_api.test_client() as client:
            notification = create_sample_notification(
                notify_db,
                notify_db_session,
                template=sample_email_template,
                reference='ref',
                status='delivered',
                sent_at=datetime.utcnow()
            )

            assert get_notification_by_id(notification.id).status == 'delivered'

            response = client.post(
                path='/notifications/email/ses',
                data=ses_soft_bounce_callback(),
                headers=[('Content-Type', 'text/plain; charset=UTF-8')]
            )
            json_resp = json.loads(response.get_data(as_text=True))
            assert response.status_code == 404
            assert json_resp['result'] == 'error'
            assert json_resp['message'] == 'SES callback failed: notification either not found or already updated from sending. Status temporary-failure'  # noqa
            assert get_notification_by_id(notification.id).status == 'delivered'


def test_ses_callback_should_set_status_to_permanent_failure(notify_api,
                                                             notify_db,
                                                             notify_db_session,
                                                             sample_email_template):
    with notify_api.test_request_context():
        with notify_api.test_client() as client:
            notification = create_sample_notification(
                notify_db,
                notify_db_session,
                template=sample_email_template,
                reference='ref',
                status='sending',
                sent_at=datetime.utcnow()
            )

            assert get_notification_by_id(notification.id).status == 'sending'

            response = client.post(
                path='/notifications/email/ses',
                data=ses_hard_bounce_callback(),
                headers=[('Content-Type', 'text/plain; charset=UTF-8')]
            )
            json_resp = json.loads(response.get_data(as_text=True))
            assert response.status_code == 200
            assert json_resp['result'] == 'success'
            assert json_resp['message'] == 'SES callback succeeded'
            assert get_notification_by_id(notification.id).status == 'permanent-failure'


def test_process_mmg_response_records_statsd(notify_db, notify_db_session, notify_api, mocker):
    with notify_api.test_client() as client:
        with freeze_time('2001-01-01T12:00:00'):

            mocker.patch('app.statsd_client.incr')
            mocker.patch('app.statsd_client.timing_with_dates')
            notification = create_sample_notification(
                notify_db, notify_db_session, status='sending', sent_at=datetime.utcnow()
            )

            data = json.dumps({"reference": "mmg_reference",
                               "CID": str(notification.id),
                               "MSISDN": "447777349060",
                               "status": "3",
                               "deliverytime": "2016-04-05 16:01:07"})

            client.post(path='notifications/sms/mmg',
                        data=data,
                        headers=[('Content-Type', 'application/json')])

            app.statsd_client.incr.assert_any_call("callback.mmg.delivered")
            app.statsd_client.timing_with_dates.assert_any_call(
                "callback.mmg.elapsed-time", datetime.utcnow(), notification.sent_at
            )


def test_firetext_callback_should_record_statsd(notify_api, notify_db, notify_db_session, mocker):
    with notify_api.test_request_context():
        with notify_api.test_client() as client:
            with freeze_time('2001-01-01T12:00:00'):

                mocker.patch('app.statsd_client.incr')
                mocker.patch('app.statsd_client.timing_with_dates')
                notification = create_sample_notification(
                    notify_db, notify_db_session, status='sending', sent_at=datetime.utcnow()
                )

                client.post(
                    path='/notifications/sms/firetext',
                    data='mobile=441234123123&status=0&time=2016-03-10 14:17:00&code=101&reference={}'.format(
                        notification.id
                    ),
                    headers=[('Content-Type', 'application/x-www-form-urlencoded')])

                app.statsd_client.timing_with_dates.assert_any_call(
                    "callback.firetext.elapsed-time", datetime.utcnow(), notification.sent_at
                )
                app.statsd_client.incr.assert_any_call("callback.firetext.delivered")


def ses_notification_callback(ref='ref'):
    return str.encode(
        '{\n  "Type" : "Notification",\n  "MessageId" : "%(ref)s",\n  "TopicArn" : "arn:aws:sns:eu-west-1:123456789012:testing",\n  "Message" : "{\\"notificationType\\":\\"Delivery\\",\\"mail\\":{\\"timestamp\\":\\"2016-03-14T12:35:25.909Z\\",\\"source\\":\\"test@test-domain.com\\",\\"sourceArn\\":\\"arn:aws:ses:eu-west-1:123456789012:identity/testing-notify\\",\\"sendingAccountId\\":\\"123456789012\\",\\"messageId\\":\\"%(ref)s\\",\\"destination\\":[\\"testing@digital.cabinet-office.gov.uk\\"]},\\"delivery\\":{\\"timestamp\\":\\"2016-03-14T12:35:26.567Z\\",\\"processingTimeMillis\\":658,\\"recipients\\":[\\"testing@digital.cabinet-office.gov.uk\\"],\\"smtpResponse\\":\\"250 2.0.0 OK 1457958926 uo5si26480932wjc.221 - gsmtp\\",\\"reportingMTA\\":\\"a6-238.smtp-out.eu-west-1.amazonses.com\\"}}",\n  "Timestamp" : "2016-03-14T12:35:26.665Z",\n  "SignatureVersion" : "1",\n  "Signature" : "X8d7eTAOZ6wlnrdVVPYanrAlsX0SMPfOzhoTEBnQqYkrNWTqQY91C0f3bxtPdUhUtOowyPAOkTQ4KnZuzphfhVb2p1MyVYMxNKcBFB05/qaCX99+92fjw4x9LeUOwyGwMv5F0Vkfi5qZCcEw69uVrhYLVSTFTrzi/yCtru+yFULMQ6UhbY09GwiP6hjxZMVr8aROQy5lLHglqQzOuSZ4KeD85JjifHdKzlx8jjQ+uj+FLzHXPMAPmPU1JK9kpoHZ1oPshAFgPDpphJe+HwcJ8ezmk+3AEUr3wWli3xF+49y8Z2anASSVp6YI2YP95UT8Rlh3qT3T+V9V8rbSVislxA==",\n  "SigningCertURL" : "https://sns.eu-west-1.amazonaws.com/SimpleNotificationService-bb750dd426d95ee9390147a5624348ee.pem",\n  "UnsubscribeURL" : "https://sns.eu-west-1.amazonaws.com/?Action=Unsubscribe&SubscriptionArn=arn:aws:sns:eu-west-1:302763885840:preview-emails:d6aad3ef-83d6-4cf3-a470-54e2e75916da"\n}' % {'ref': ref}  # noqa
    )


def ses_invalid_notification_id_callback():
    return b'{\n  "Type" : "Notification",\n  "MessageId" : "missing",\n  "TopicArn" : "arn:aws:sns:eu-west-1:123456789012:testing",\n  "Message" : "{\\"notificationType\\":\\"Delivery\\",\\"mail\\":{\\"timestamp\\":\\"2016-03-14T12:35:25.909Z\\",\\"source\\":\\"test@test-domain.com\\",\\"sourceArn\\":\\"arn:aws:ses:eu-west-1:123456789012:identity/testing-notify\\",\\"sendingAccountId\\":\\"123456789012\\",\\"messageId\\":\\"missing\\",\\"destination\\":[\\"testing@digital.cabinet-office.gov.uk\\"]},\\"delivery\\":{\\"timestamp\\":\\"2016-03-14T12:35:26.567Z\\",\\"processingTimeMillis\\":658,\\"recipients\\":[\\"testing@digital.cabinet-office.gov.uk\\"],\\"smtpResponse\\":\\"250 2.0.0 OK 1457958926 uo5si26480932wjc.221 - gsmtp\\",\\"reportingMTA\\":\\"a6-238.smtp-out.eu-west-1.amazonses.com\\"}}",\n  "Timestamp" : "2016-03-14T12:35:26.665Z",\n  "SignatureVersion" : "1",\n  "Signature" : "X8d7eTAOZ6wlnrdVVPYanrAlsX0SMPfOzhoTEBnQqYkrNWTqQY91C0f3bxtPdUhUtOowyPAOkTQ4KnZuzphfhVb2p1MyVYMxNKcBFB05/qaCX99+92fjw4x9LeUOwyGwMv5F0Vkfi5qZCcEw69uVrhYLVSTFTrzi/yCtru+yFULMQ6UhbY09GwiP6hjxZMVr8aROQy5lLHglqQzOuSZ4KeD85JjifHdKzlx8jjQ+uj+FLzHXPMAPmPU1JK9kpoHZ1oPshAFgPDpphJe+HwcJ8ezmk+3AEUr3wWli3xF+49y8Z2anASSVp6YI2YP95UT8Rlh3qT3T+V9V8rbSVislxA==",\n  "SigningCertURL" : "https://sns.eu-west-1.amazonaws.com/SimpleNotificationService-bb750dd426d95ee9390147a5624348ee.pem",\n  "UnsubscribeURL" : "https://sns.eu-west-1.amazonaws.com/?Action=Unsubscribe&SubscriptionArn=arn:aws:sns:eu-west-1:302763885840:preview-emails:d6aad3ef-83d6-4cf3-a470-54e2e75916da"\n}'  # noqa


def ses_missing_notification_id_callback():
    return b'{\n  "Type" : "Notification",\n  "TopicArn" : "arn:aws:sns:eu-west-1:123456789012:testing",\n  "Message" : "{\\"notificationType\\":\\"Delivery\\",\\"mail\\":{\\"timestamp\\":\\"2016-03-14T12:35:25.909Z\\",\\"source\\":\\"test@test-domain.com\\",\\"sourceArn\\":\\"arn:aws:ses:eu-west-1:123456789012:identity/testing-notify\\",\\"sendingAccountId\\":\\"123456789012\\",\\"destination\\":[\\"testing@digital.cabinet-office.gov.uk\\"]},\\"delivery\\":{\\"timestamp\\":\\"2016-03-14T12:35:26.567Z\\",\\"processingTimeMillis\\":658,\\"recipients\\":[\\"testing@digital.cabinet-office.gov.uk\\"],\\"smtpResponse\\":\\"250 2.0.0 OK 1457958926 uo5si26480932wjc.221 - gsmtp\\",\\"reportingMTA\\":\\"a6-238.smtp-out.eu-west-1.amazonses.com\\"}}",\n  "Timestamp" : "2016-03-14T12:35:26.665Z",\n  "SignatureVersion" : "1",\n  "Signature" : "X8d7eTAOZ6wlnrdVVPYanrAlsX0SMPfOzhoTEBnQqYkrNWTqQY91C0f3bxtPdUhUtOowyPAOkTQ4KnZuzphfhVb2p1MyVYMxNKcBFB05/qaCX99+92fjw4x9LeUOwyGwMv5F0Vkfi5qZCcEw69uVrhYLVSTFTrzi/yCtru+yFULMQ6UhbY09GwiP6hjxZMVr8aROQy5lLHglqQzOuSZ4KeD85JjifHdKzlx8jjQ+uj+FLzHXPMAPmPU1JK9kpoHZ1oPshAFgPDpphJe+HwcJ8ezmk+3AEUr3wWli3xF+49y8Z2anASSVp6YI2YP95UT8Rlh3qT3T+V9V8rbSVislxA==",\n  "SigningCertURL" : "https://sns.eu-west-1.amazonaws.com/SimpleNotificationService-bb750dd426d95ee9390147a5624348ee.pem",\n  "UnsubscribeURL" : "https://sns.eu-west-1.amazonaws.com/?Action=Unsubscribe&SubscriptionArn=arn:aws:sns:eu-west-1:302763885840:preview-emails:d6aad3ef-83d6-4cf3-a470-54e2e75916da"\n}'  # noqa


def ses_invalid_notification_type_callback():
    return b'{\n  "Type" : "Notification",\n  "MessageId" : "ref",\n  "TopicArn" : "arn:aws:sns:eu-west-1:123456789012:testing",\n  "Message" : "{\\"notificationType\\":\\"Unknown\\",\\"mail\\":{\\"timestamp\\":\\"2016-03-14T12:35:25.909Z\\",\\"source\\":\\"test@test-domain.com\\",\\"sourceArn\\":\\"arn:aws:ses:eu-west-1:123456789012:identity/testing-notify\\",\\"sendingAccountId\\":\\"123456789012\\",\\"destination\\":[\\"testing@digital.cabinet-office.gov.uk\\"]},\\"delivery\\":{\\"timestamp\\":\\"2016-03-14T12:35:26.567Z\\",\\"processingTimeMillis\\":658,\\"recipients\\":[\\"testing@digital.cabinet-office.gov.uk\\"],\\"smtpResponse\\":\\"250 2.0.0 OK 1457958926 uo5si26480932wjc.221 - gsmtp\\",\\"reportingMTA\\":\\"a6-238.smtp-out.eu-west-1.amazonses.com\\"}}",\n  "Timestamp" : "2016-03-14T12:35:26.665Z",\n  "SignatureVersion" : "1",\n  "Signature" : "X8d7eTAOZ6wlnrdVVPYanrAlsX0SMPfOzhoTEBnQqYkrNWTqQY91C0f3bxtPdUhUtOowyPAOkTQ4KnZuzphfhVb2p1MyVYMxNKcBFB05/qaCX99+92fjw4x9LeUOwyGwMv5F0Vkfi5qZCcEw69uVrhYLVSTFTrzi/yCtru+yFULMQ6UhbY09GwiP6hjxZMVr8aROQy5lLHglqQzOuSZ4KeD85JjifHdKzlx8jjQ+uj+FLzHXPMAPmPU1JK9kpoHZ1oPshAFgPDpphJe+HwcJ8ezmk+3AEUr3wWli3xF+49y8Z2anASSVp6YI2YP95UT8Rlh3qT3T+V9V8rbSVislxA==",\n  "SigningCertURL" : "https://sns.eu-west-1.amazonaws.com/SimpleNotificationService-bb750dd426d95ee9390147a5624348ee.pem",\n  "UnsubscribeURL" : "https://sns.eu-west-1.amazonaws.com/?Action=Unsubscribe&SubscriptionArn=arn:aws:sns:eu-west-1:302763885840:preview-emails:d6aad3ef-83d6-4cf3-a470-54e2e75916da"\n}'  # noqa


def ses_hard_bounce_callback():
    return b'{\n  "Type" : "Notification",\n  "MessageId" : "ref",\n  "TopicArn" : "arn:aws:sns:eu-west-1:123456789012:testing",\n  "Message" : "{\\"notificationType\\":\\"Bounce\\",\\"bounce\\":{\\"bounceType\\":\\"Permanent\\",\\"bounceSubType\\":\\"General\\"}, \\"mail\\":{\\"messageId\\":\\"ref\\",\\"timestamp\\":\\"2016-03-14T12:35:25.909Z\\",\\"source\\":\\"test@test-domain.com\\",\\"sourceArn\\":\\"arn:aws:ses:eu-west-1:123456789012:identity/testing-notify\\",\\"sendingAccountId\\":\\"123456789012\\",\\"destination\\":[\\"testing@digital.cabinet-office.gov.uk\\"]},\\"delivery\\":{\\"timestamp\\":\\"2016-03-14T12:35:26.567Z\\",\\"processingTimeMillis\\":658,\\"recipients\\":[\\"testing@digital.cabinet-office.gov.uk\\"],\\"smtpResponse\\":\\"250 2.0.0 OK 1457958926 uo5si26480932wjc.221 - gsmtp\\",\\"reportingMTA\\":\\"a6-238.smtp-out.eu-west-1.amazonses.com\\"}}",\n  "Timestamp" : "2016-03-14T12:35:26.665Z",\n  "SignatureVersion" : "1",\n  "Signature" : "X8d7eTAOZ6wlnrdVVPYanrAlsX0SMPfOzhoTEBnQqYkrNWTqQY91C0f3bxtPdUhUtOowyPAOkTQ4KnZuzphfhVb2p1MyVYMxNKcBFB05/qaCX99+92fjw4x9LeUOwyGwMv5F0Vkfi5qZCcEw69uVrhYLVSTFTrzi/yCtru+yFULMQ6UhbY09GwiP6hjxZMVr8aROQy5lLHglqQzOuSZ4KeD85JjifHdKzlx8jjQ+uj+FLzHXPMAPmPU1JK9kpoHZ1oPshAFgPDpphJe+HwcJ8ezmk+3AEUr3wWli3xF+49y8Z2anASSVp6YI2YP95UT8Rlh3qT3T+V9V8rbSVislxA==",\n  "SigningCertURL" : "https://sns.eu-west-1.amazonaws.com/SimpleNotificationService-bb750dd426d95ee9390147a5624348ee.pem",\n  "UnsubscribeURL" : "https://sns.eu-west-1.amazonaws.com/?Action=Unsubscribe&SubscriptionArn=arn:aws:sns:eu-west-1:302763885840:preview-emails:d6aad3ef-83d6-4cf3-a470-54e2e75916da"\n}'  # noqa


def ses_soft_bounce_callback():
    return b'{\n  "Type" : "Notification",\n  "MessageId" : "ref",\n  "TopicArn" : "arn:aws:sns:eu-west-1:123456789012:testing",\n  "Message" : "{\\"notificationType\\":\\"Bounce\\",\\"bounce\\":{\\"bounceType\\":\\"Undetermined\\",\\"bounceSubType\\":\\"General\\"}, \\"mail\\":{\\"messageId\\":\\"ref\\",\\"timestamp\\":\\"2016-03-14T12:35:25.909Z\\",\\"source\\":\\"test@test-domain.com\\",\\"sourceArn\\":\\"arn:aws:ses:eu-west-1:123456789012:identity/testing-notify\\",\\"sendingAccountId\\":\\"123456789012\\",\\"destination\\":[\\"testing@digital.cabinet-office.gov.uk\\"]},\\"delivery\\":{\\"timestamp\\":\\"2016-03-14T12:35:26.567Z\\",\\"processingTimeMillis\\":658,\\"recipients\\":[\\"testing@digital.cabinet-office.gov.uk\\"],\\"smtpResponse\\":\\"250 2.0.0 OK 1457958926 uo5si26480932wjc.221 - gsmtp\\",\\"reportingMTA\\":\\"a6-238.smtp-out.eu-west-1.amazonses.com\\"}}",\n  "Timestamp" : "2016-03-14T12:35:26.665Z",\n  "SignatureVersion" : "1",\n  "Signature" : "X8d7eTAOZ6wlnrdVVPYanrAlsX0SMPfOzhoTEBnQqYkrNWTqQY91C0f3bxtPdUhUtOowyPAOkTQ4KnZuzphfhVb2p1MyVYMxNKcBFB05/qaCX99+92fjw4x9LeUOwyGwMv5F0Vkfi5qZCcEw69uVrhYLVSTFTrzi/yCtru+yFULMQ6UhbY09GwiP6hjxZMVr8aROQy5lLHglqQzOuSZ4KeD85JjifHdKzlx8jjQ+uj+FLzHXPMAPmPU1JK9kpoHZ1oPshAFgPDpphJe+HwcJ8ezmk+3AEUr3wWli3xF+49y8Z2anASSVp6YI2YP95UT8Rlh3qT3T+V9V8rbSVislxA==",\n  "SigningCertURL" : "https://sns.eu-west-1.amazonaws.com/SimpleNotificationService-bb750dd426d95ee9390147a5624348ee.pem",\n  "UnsubscribeURL" : "https://sns.eu-west-1.amazonaws.com/?Action=Unsubscribe&SubscriptionArn=arn:aws:sns:eu-west-1:302763885840:preview-emails:d6aad3ef-83d6-4cf3-a470-54e2e75916da"\n}'  # noqa


def get_notification_stats(service_id):
    return NotificationStatistics.query.filter_by(service_id=service_id).one()<|MERGE_RESOLUTION|>--- conflicted
+++ resolved
@@ -3,10 +3,7 @@
 from datetime import datetime
 from flask import json
 from freezegun import freeze_time
-<<<<<<< HEAD
-=======
 from unittest.mock import call
->>>>>>> 0c572010
 
 import app.celery.tasks
 from app.dao.notifications_dao import (
