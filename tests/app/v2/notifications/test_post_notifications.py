import uuid

import pytest
<<<<<<< HEAD
from flask import json
from freezegun import freeze_time

from app.models import Notification, ScheduledNotification
=======
from flask import json, current_app

from app.models import Notification
>>>>>>> c9045b94
from app.v2.errors import RateLimitError
from tests import create_authorization_header
from tests.app.conftest import sample_template as create_sample_template, sample_service


@pytest.mark.parametrize("reference", [None, "reference_from_client"])
def test_post_sms_notification_returns_201(notify_api, sample_template_with_placeholders, mocker, reference):
    with notify_api.test_request_context():
        with notify_api.test_client() as client:
            mocked = mocker.patch('app.celery.provider_tasks.deliver_sms.apply_async')
            data = {
                'phone_number': '+447700900855',
                'template_id': str(sample_template_with_placeholders.id),
                'personalisation': {' Name': 'Jo'}
            }
            if reference:
                data.update({"reference": reference})
            auth_header = create_authorization_header(service_id=sample_template_with_placeholders.service_id)

            response = client.post(
                path='/v2/notifications/sms',
                data=json.dumps(data),
                headers=[('Content-Type', 'application/json'), auth_header])
            assert response.status_code == 201
            resp_json = json.loads(response.get_data(as_text=True))
            notifications = Notification.query.all()
            assert len(notifications) == 1
            notification_id = notifications[0].id
            assert resp_json['id'] == str(notification_id)
            assert resp_json['reference'] == reference
            assert resp_json['content']['body'] == sample_template_with_placeholders.content.replace("(( Name))", "Jo")
            assert resp_json['content']['from_number'] == current_app.config['FROM_NUMBER']
            assert 'v2/notifications/{}'.format(notification_id) in resp_json['uri']
            assert resp_json['template']['id'] == str(sample_template_with_placeholders.id)
            assert resp_json['template']['version'] == sample_template_with_placeholders.version
            assert 'services/{}/templates/{}'.format(sample_template_with_placeholders.service_id,
                                                     sample_template_with_placeholders.id) \
                   in resp_json['template']['uri']
            assert not resp_json["scheduled_for"]
            assert mocked.called


@pytest.mark.parametrize("notification_type, key_send_to, send_to",
                         [("sms", "phone_number", "+447700900855"),
                          ("email", "email_address", "sample@email.com")])
def test_post_sms_notification_returns_404_and_missing_template(client, sample_service,
                                                                notification_type, key_send_to, send_to):
    data = {
        key_send_to: send_to,
        'template_id': str(uuid.uuid4())
    }
    auth_header = create_authorization_header(service_id=sample_service.id)

    response = client.post(
        path='/v2/notifications/{}'.format(notification_type),
        data=json.dumps(data),
        headers=[('Content-Type', 'application/json'), auth_header])

    assert response.status_code == 400
    assert response.headers['Content-type'] == 'application/json'

    error_json = json.loads(response.get_data(as_text=True))
    assert error_json['status_code'] == 400
    assert error_json['errors'] == [{"error": "BadRequestError",
                                     "message": 'Template not found'}]


@pytest.mark.parametrize("notification_type, key_send_to, send_to",
                         [("sms", "phone_number", "+447700900855"),
                          ("email", "email_address", "sample@email.com")])
def test_post_notification_returns_403_and_well_formed_auth_error(client, sample_template,
                                                                  notification_type, key_send_to, send_to):
    data = {
        key_send_to: send_to,
        'template_id': str(sample_template.id)
    }

    response = client.post(
        path='/v2/notifications/{}'.format(notification_type),
        data=json.dumps(data),
        headers=[('Content-Type', 'application/json')])

    assert response.status_code == 401
    assert response.headers['Content-type'] == 'application/json'
    error_resp = json.loads(response.get_data(as_text=True))
    assert error_resp['status_code'] == 401
    assert error_resp['errors'] == [{'error': "AuthError",
                                     'message': 'Unauthorized, authentication token must be provided'}]


@pytest.mark.parametrize("notification_type, key_send_to, send_to",
                         [("sms", "phone_number", "+447700900855"),
                          ("email", "email_address", "sample@email.com")])
def test_notification_returns_400_and_for_schema_problems(client, sample_template, notification_type, key_send_to,
                                                          send_to):
    data = {
        key_send_to: send_to,
        'template': str(sample_template.id)
    }
    auth_header = create_authorization_header(service_id=sample_template.service_id)

    response = client.post(
        path='/v2/notifications/{}'.format(notification_type),
        data=json.dumps(data),
        headers=[('Content-Type', 'application/json'), auth_header])

    assert response.status_code == 400
    assert response.headers['Content-type'] == 'application/json'
    error_resp = json.loads(response.get_data(as_text=True))
    assert error_resp['status_code'] == 400
    assert error_resp['errors'] == [{'error': 'ValidationError',
                                     'message': "template_id is a required property"
                                     }]


@pytest.mark.parametrize("reference", [None, "reference_from_client"])
def test_post_email_notification_returns_201(client, sample_email_template_with_placeholders, mocker, reference):
    mocked = mocker.patch('app.celery.provider_tasks.deliver_email.apply_async')
    data = {
        "email_address": sample_email_template_with_placeholders.service.users[0].email_address,
        "template_id": sample_email_template_with_placeholders.id,
        "personalisation": {"name": "Bob"}
    }
    if reference:
        data.update({"reference": reference})
    auth_header = create_authorization_header(service_id=sample_email_template_with_placeholders.service_id)
    response = client.post(
        path="v2/notifications/email",
        data=json.dumps(data),
        headers=[('Content-Type', 'application/json'), auth_header])
    assert response.status_code == 201
    resp_json = json.loads(response.get_data(as_text=True))
    notification = Notification.query.first()
    assert resp_json['id'] == str(notification.id)
    assert resp_json['reference'] == reference
    assert notification.reference is None
    assert resp_json['content']['body'] == sample_email_template_with_placeholders.content \
        .replace('((name))', 'Bob').replace('GOV.UK', u'GOV.\u200bUK')
    assert resp_json['content']['subject'] == sample_email_template_with_placeholders.subject \
        .replace('((name))', 'Bob')
    assert resp_json['content']['from_email'] == sample_email_template_with_placeholders.service.email_from
    assert 'v2/notifications/{}'.format(notification.id) in resp_json['uri']
    assert resp_json['template']['id'] == str(sample_email_template_with_placeholders.id)
    assert resp_json['template']['version'] == sample_email_template_with_placeholders.version
    assert 'services/{}/templates/{}'.format(str(sample_email_template_with_placeholders.service_id),
                                             str(sample_email_template_with_placeholders.id)) \
           in resp_json['template']['uri']
    assert not resp_json["scheduled_for"]
    assert mocked.called


@pytest.mark.parametrize('recipient, notification_type', [
    ('simulate-delivered@notifications.service.gov.uk', 'email'),
    ('simulate-delivered-2@notifications.service.gov.uk', 'email'),
    ('simulate-delivered-3@notifications.service.gov.uk', 'email'),
    ('07700 900000', 'sms'),
    ('07700 900111', 'sms'),
    ('07700 900222', 'sms')
])
def test_should_not_persist_or_send_notification_if_simulated_recipient(
        client,
        recipient,
        notification_type,
        sample_email_template,
        sample_template,
        mocker):
    apply_async = mocker.patch('app.celery.provider_tasks.deliver_{}.apply_async'.format(notification_type))

    if notification_type == 'sms':
        data = {
            'phone_number': recipient,
            'template_id': str(sample_template.id)
        }
    else:
        data = {
            'email_address': recipient,
            'template_id': str(sample_email_template.id)
        }

    auth_header = create_authorization_header(service_id=sample_email_template.service_id)

    response = client.post(
        path='/v2/notifications/{}'.format(notification_type),
        data=json.dumps(data),
        headers=[('Content-Type', 'application/json'), auth_header])

    assert response.status_code == 201
    apply_async.assert_not_called()
    assert Notification.query.count() == 0


@pytest.mark.parametrize("notification_type, key_send_to, send_to",
                         [("sms", "phone_number", "07700 900 855"),
                          ("email", "email_address", "sample@email.com")])
def test_send_notification_uses_priority_queue_when_template_is_marked_as_priority(client, notify_db,
                                                                                   notify_db_session,
                                                                                   mocker,
                                                                                   notification_type,
                                                                                   key_send_to,
                                                                                   send_to):

    mocker.patch('app.celery.provider_tasks.deliver_{}.apply_async'.format(notification_type))

    sample = create_sample_template(
        notify_db,
        notify_db_session,
        template_type=notification_type,
        process_type='priority'
    )
    mocked = mocker.patch('app.celery.provider_tasks.deliver_{}.apply_async'.format(notification_type))

    data = {
        key_send_to: send_to,
        'template_id': str(sample.id)
    }

    auth_header = create_authorization_header(service_id=sample.service_id)

    response = client.post(
        path='/v2/notifications/{}'.format(notification_type),
        data=json.dumps(data),
        headers=[('Content-Type', 'application/json'), auth_header])

    notification_id = json.loads(response.data)['id']

    assert response.status_code == 201
    mocked.assert_called_once_with([notification_id], queue='priority')


@pytest.mark.parametrize(
    "notification_type, key_send_to, send_to",
    [("sms", "phone_number", "07700 900 855"), ("email", "email_address", "sample@email.com")]
)
def test_returns_a_429_limit_exceeded_if_rate_limit_exceeded(
    client,
    notify_db,
    notify_db_session,
    mocker,
    notification_type,
    key_send_to,
    send_to
):
    sample = create_sample_template(
        notify_db,
        notify_db_session,
        template_type=notification_type
    )
    persist_mock = mocker.patch('app.v2.notifications.post_notifications.persist_notification')
    deliver_mock = mocker.patch('app.v2.notifications.post_notifications.send_notification_to_queue')
    mocker.patch(
        'app.v2.notifications.post_notifications.check_rate_limiting',
        side_effect=RateLimitError("LIMIT", "INTERVAL", "TYPE"))

    data = {
        key_send_to: send_to,
        'template_id': str(sample.id)
    }

    auth_header = create_authorization_header(service_id=sample.service_id)

    response = client.post(
        path='/v2/notifications/{}'.format(notification_type),
        data=json.dumps(data),
        headers=[('Content-Type', 'application/json'), auth_header])

    error = json.loads(response.data)['errors'][0]['error']
    message = json.loads(response.data)['errors'][0]['message']
    status_code = json.loads(response.data)['status_code']
    assert response.status_code == 429
    assert error == 'RateLimitError'
    assert message == 'Exceeded rate limit for key type TYPE of LIMIT requests per INTERVAL seconds'
    assert status_code == 429

    assert not persist_mock.called
    assert not deliver_mock.called


def test_post_sms_notification_returns_400_if_not_allowed_to_send_int_sms(client, sample_service, sample_template):
    data = {
        'phone_number': '20-12-1234-1234',
        'template_id': sample_template.id
    }
    auth_header = create_authorization_header(service_id=sample_service.id)

    response = client.post(
        path='/v2/notifications/sms',
        data=json.dumps(data),
        headers=[('Content-Type', 'application/json'), auth_header])

    assert response.status_code == 400
    assert response.headers['Content-type'] == 'application/json'

    error_json = json.loads(response.get_data(as_text=True))
    assert error_json['status_code'] == 400
    assert error_json['errors'] == [
        {"error": "BadRequestError", "message": 'Cannot send to international mobile numbers'}
    ]


def test_post_sms_notification_returns_201_if_allowed_to_send_int_sms(notify_db, notify_db_session, client, mocker):

    service = sample_service(notify_db, notify_db_session, can_send_international_sms=True)
    template = create_sample_template(notify_db, notify_db_session, service=service)

    mocker.patch('app.celery.provider_tasks.deliver_sms.apply_async')

    data = {
        'phone_number': '20-12-1234-1234',
        'template_id': template.id
    }
    auth_header = create_authorization_header(service_id=service.id)

    response = client.post(
        path='/v2/notifications/sms',
        data=json.dumps(data),
        headers=[('Content-Type', 'application/json'), auth_header])

    assert response.status_code == 201
    assert response.headers['Content-type'] == 'application/json'


def test_post_sms_should_persist_supplied_sms_number(client, sample_template_with_placeholders, mocker):
    mocked = mocker.patch('app.celery.provider_tasks.deliver_sms.apply_async')
    data = {
        'phone_number': '+(44) 77009-00855',
        'template_id': str(sample_template_with_placeholders.id),
        'personalisation': {' Name': 'Jo'}
    }

    auth_header = create_authorization_header(service_id=sample_template_with_placeholders.service_id)

    response = client.post(
        path='/v2/notifications/sms',
        data=json.dumps(data),
        headers=[('Content-Type', 'application/json'), auth_header])
    assert response.status_code == 201
    resp_json = json.loads(response.get_data(as_text=True))
    notifications = Notification.query.all()
    assert len(notifications) == 1
    notification_id = notifications[0].id
    assert '+(44) 77009-00855' == notifications[0].to
    assert resp_json['id'] == str(notification_id)
    assert mocked.called


@pytest.mark.parametrize("notification_type, key_send_to, send_to",
                         [("sms", "phone_number", "07700 900 855"),
                          ("email", "email_address", "sample@email.com")])
@freeze_time("2017-05-14 14:00:00")
def test_post_notification_with_scheduled_for(client, sample_template, sample_email_template,
                                              notification_type, key_send_to, send_to):
    data = {
        key_send_to: send_to,
        'template_id': str(sample_email_template.id) if notification_type == 'email' else str(sample_template.id),
        'scheduled_for': '2017-05-14 14:15'
    }
    auth_header = create_authorization_header(service_id=sample_template.service_id)

    response = client.post('/v2/notifications/{}'.format(notification_type),
                           data=json.dumps(data),
                           headers=[('Content-Type', 'application/json'), auth_header])
    assert response.status_code == 201
    resp_json = json.loads(response.get_data(as_text=True))
    scheduled_notification = ScheduledNotification.query.all()
    assert len(scheduled_notification) == 1
    assert resp_json["id"] == str(scheduled_notification[0].notification_id)
    assert resp_json["scheduled_for"] == '2017-05-14 14:15'<|MERGE_RESOLUTION|>--- conflicted
+++ resolved
@@ -1,16 +1,12 @@
 import uuid
 
 import pytest
-<<<<<<< HEAD
-from flask import json
 from freezegun import freeze_time
 
 from app.models import Notification, ScheduledNotification
-=======
 from flask import json, current_app
 
 from app.models import Notification
->>>>>>> c9045b94
 from app.v2.errors import RateLimitError
 from tests import create_authorization_header
 from tests.app.conftest import sample_template as create_sample_template, sample_service
