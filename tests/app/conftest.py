--- conflicted
+++ resolved
@@ -10,15 +10,9 @@
     Notification,
     InvitedUser,
     Permission,
-    MMG_PROVIDER,
-    SES_PROVIDER,
-    TWILIO_PROVIDER,
     ProviderStatistics,
-<<<<<<< HEAD
-    ProviderDetails)
-=======
+    ProviderDetails,
     NotificationStatistics)
->>>>>>> b8017dcf
 from app.dao.users_dao import (save_model_user, create_user_code, create_secret_code)
 from app.dao.services_dao import (dao_create_service, dao_add_user_to_service)
 from app.dao.templates_dao import dao_create_template
