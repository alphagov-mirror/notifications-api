import json
from flask import url_for
from app.models import (User, Service)
from app.dao.users_dao import save_model_user
from tests import create_authorization_header
from tests.app.conftest import sample_service as create_sample_service


def test_get_user_list(notify_api, notify_db, notify_db_session, sample_user, sample_admin_service_id):
    """
    Tests GET endpoint '/' to retrieve entire user list.
    """
    with notify_api.test_request_context():
        with notify_api.test_client() as client:
            header = create_authorization_header(service_id=sample_admin_service_id,
                                                 path=url_for('user.get_user'),
                                                 method='GET')
            response = client.get(url_for('user.get_user'),
                                  headers=[header])
            assert response.status_code == 200
            json_resp = json.loads(response.get_data(as_text=True))
            assert len(json_resp['data']) == 2
            expected = {
                "name": "Test User",
                "email_address": sample_user.email_address,
                "id": sample_user.id,
                "mobile_number": "+447700900986",
                "password_changed_at": None,
                "logged_in_at": None,
                "state": "active",
                "failed_login_count": 0,
                "permissions": []
            }
            assert expected in json_resp['data']


def test_get_user(notify_api, notify_db, notify_db_session, sample_user, sample_admin_service_id):
    """
    Tests GET endpoint '/<user_id>' to retrieve a single service.
    """
    with notify_api.test_request_context():
        with notify_api.test_client() as client:
            header = create_authorization_header(service_id=sample_admin_service_id,
                                                 path=url_for('user.get_user', user_id=sample_user.id),
                                                 method='GET')
            resp = client.get(url_for('user.get_user',
                                      user_id=sample_user.id),
                              headers=[header])
            assert resp.status_code == 200
            json_resp = json.loads(resp.get_data(as_text=True))
            expected = {
                "name": "Test User",
                "email_address": sample_user.email_address,
                "id": sample_user.id,
                "mobile_number": "+447700900986",
                "password_changed_at": None,
                "logged_in_at": None,
                "state": "active",
                "failed_login_count": 0,
                "permissions": []
            }
            assert json_resp['data'] == expected


def test_post_user(notify_api, notify_db, notify_db_session, sample_admin_service_id):
    """
    Tests POST endpoint '/' to create a user.
    """
    with notify_api.test_request_context():
        with notify_api.test_client() as client:
            assert User.query.count() == 1
            data = {
                "name": "Test User",
                "email_address": "user@digital.cabinet-office.gov.uk",
                "password": "password",
                "mobile_number": "+447700900986",
                "password_changed_at": None,
                "logged_in_at": None,
                "state": "active",
                "failed_login_count": 0,
                "permissions": []
            }
            auth_header = create_authorization_header(service_id=sample_admin_service_id,
                                                      path=url_for('user.create_user'),
                                                      method='POST',
                                                      request_body=json.dumps(data))
            headers = [('Content-Type', 'application/json'), auth_header]
            resp = client.post(
                url_for('user.create_user'),
                data=json.dumps(data),
                headers=headers)
            assert resp.status_code == 201
            user = User.query.filter_by(email_address='user@digital.cabinet-office.gov.uk').first()
            json_resp = json.loads(resp.get_data(as_text=True))
            json_resp['data'] == {"email_address": user.email_address, "id": user.id}
            assert json_resp['data']['email_address'] == user.email_address
            assert json_resp['data']['id'] == user.id


def test_post_user_missing_attribute_email(notify_api, notify_db, notify_db_session, sample_admin_service_id):
    """
    Tests POST endpoint '/' missing attribute email.
    """
    with notify_api.test_request_context():
        with notify_api.test_client() as client:
            assert User.query.count() == 1
            data = {
                "name": "Test User",
                "password": "password",
                "mobile_number": "+447700900986",
                "password_changed_at": None,
                "logged_in_at": None,
                "state": "active",
                "failed_login_count": 0,
                "permissions": []
            }
            auth_header = create_authorization_header(service_id=sample_admin_service_id,
                                                      path=url_for('user.create_user'),
                                                      method='POST',
                                                      request_body=json.dumps(data))
            headers = [('Content-Type', 'application/json'), auth_header]
            resp = client.post(
                url_for('user.create_user'),
                data=json.dumps(data),
                headers=headers)
            assert resp.status_code == 400
            assert User.query.count() == 1
            json_resp = json.loads(resp.get_data(as_text=True))
            assert {'email_address': ['Missing data for required field.']} == json_resp['message']


def test_post_user_missing_attribute_password(notify_api, notify_db, notify_db_session, sample_admin_service_id):
    """
    Tests POST endpoint '/' missing attribute password.
    """
    with notify_api.test_request_context():
        with notify_api.test_client() as client:
            assert User.query.count() == 1
            data = {
                "name": "Test User",
                "email_address": "user@digital.cabinet-office.gov.uk",
                "mobile_number": "+447700900986",
                "password_changed_at": None,
                "logged_in_at": None,
                "state": "active",
                "failed_login_count": 0,
                "permissions": []
            }
            auth_header = create_authorization_header(service_id=sample_admin_service_id,
                                                      path=url_for('user.create_user'),
                                                      method='POST',
                                                      request_body=json.dumps(data))
            headers = [('Content-Type', 'application/json'), auth_header]
            resp = client.post(
                url_for('user.create_user'),
                data=json.dumps(data),
                headers=headers)
            assert resp.status_code == 400
            assert User.query.count() == 1
            json_resp = json.loads(resp.get_data(as_text=True))
            assert {'password': ['Missing data for required field.']} == json_resp['message']


def test_put_user(notify_api, notify_db, notify_db_session, sample_user, sample_admin_service_id):
    """
    Tests PUT endpoint '/' to update a user.
    """
    with notify_api.test_request_context():
        with notify_api.test_client() as client:
            assert User.query.count() == 2
            new_email = 'new@digital.cabinet-office.gov.uk'
            data = {
                'name': sample_user.name,
                'email_address': new_email,
                'mobile_number': sample_user.mobile_number,
                'permissions': []
            }
            auth_header = create_authorization_header(service_id=sample_admin_service_id,
                                                      path=url_for('user.update_user', user_id=sample_user.id),
                                                      method='PUT',
                                                      request_body=json.dumps(data))
            headers = [('Content-Type', 'application/json'), auth_header]
            resp = client.put(
                url_for('user.update_user', user_id=sample_user.id),
                data=json.dumps(data),
                headers=headers)
            assert resp.status_code == 200
            assert User.query.count() == 2
            user = User.query.filter_by(email_address=new_email).first()
            json_resp = json.loads(resp.get_data(as_text=True))
            expected = {
                "name": "Test User",
                "email_address": new_email,
                "mobile_number": "+447700900986",
                "password_changed_at": None,
                "id": user.id,
                "logged_in_at": None,
                "state": "active",
                "failed_login_count": 0,
                "permissions": []
            }
            assert json_resp['data'] == expected
            assert json_resp['data']['email_address'] == new_email


def test_put_user_update_password(notify_api,
                                  notify_db,
                                  notify_db_session,
                                  sample_user,
                                  sample_admin_service_id):
    """
    Tests PUT endpoint '/' to update a user including their password.
    """
    with notify_api.test_request_context():
        with notify_api.test_client() as client:
            assert User.query.count() == 2
            new_password = '1234567890'
            data = {
                'name': sample_user.name,
                'email_address': sample_user.email_address,
                'mobile_number': sample_user.mobile_number,
                'password': new_password,
                'permissions': []
            }
            auth_header = create_authorization_header(service_id=sample_admin_service_id,
                                                      path=url_for('user.update_user', user_id=sample_user.id),
                                                      method='PUT',
                                                      request_body=json.dumps(data))
            headers = [('Content-Type', 'application/json'), auth_header]
            resp = client.put(
                url_for('user.update_user', user_id=sample_user.id),
                data=json.dumps(data),
                headers=headers)
            assert resp.status_code == 200
            assert User.query.count() == 2
            json_resp = json.loads(resp.get_data(as_text=True))
            assert json_resp['data']['password_changed_at'] is not None
            data = {'password': new_password}
            auth_header = create_authorization_header(service_id=sample_admin_service_id,
                                                      path=url_for('user.verify_user_password', user_id=sample_user.id),
                                                      method='POST',
                                                      request_body=json.dumps(data))
            headers = [('Content-Type', 'application/json'), auth_header]
            resp = client.post(
                url_for('user.verify_user_password', user_id=sample_user.id),
                data=json.dumps(data),
                headers=headers)
            assert resp.status_code == 204


def test_put_user_not_exists(notify_api, notify_db, notify_db_session, sample_user, sample_admin_service_id):
    """
    Tests PUT endpoint '/' to update a user doesn't exist.
    """
    with notify_api.test_request_context():
        with notify_api.test_client() as client:
            assert User.query.count() == 2
            new_email = 'new@digital.cabinet-office.gov.uk'
            data = {'email_address': new_email}
            auth_header = create_authorization_header(service_id=sample_admin_service_id,
                                                      path=url_for('user.update_user', user_id="9999"),
                                                      method='PUT',
                                                      request_body=json.dumps(data))
            headers = [('Content-Type', 'application/json'), auth_header]
            resp = client.put(
                url_for('user.update_user', user_id="9999"),
                data=json.dumps(data),
                headers=headers)
            assert resp.status_code == 404
            assert User.query.count() == 2
            user = User.query.filter_by(id=sample_user.id).first()
            json_resp = json.loads(resp.get_data(as_text=True))
            assert json_resp == {'error': 'No result found'}
            assert user == sample_user
            assert user.email_address != new_email


def test_get_user_services(notify_api, notify_db, notify_db_session, sample_service, sample_admin_service_id):
    """
    Tests GET endpoint "/<user_id>/service/<service_id>" to retrieve services for a user.
    """
    with notify_api.test_request_context():
        with notify_api.test_client() as client:
            user = User.query.get(sample_service.users[0].id)
            another_name = "another name"
            create_sample_service(
                notify_db,
                notify_db_session,
                service_name=another_name,
                user=user)
            assert Service.query.count() == 3
            auth_header = create_authorization_header(service_id=sample_admin_service_id,
                                                      path=url_for('user.get_service_by_user_id', user_id=user.id),
                                                      method='GET')
            resp = client.get(
                url_for('user.get_service_by_user_id', user_id=user.id),
                headers=[('Content-Type', 'application/json'), auth_header])
            assert resp.status_code == 200
            json_resp = json.loads(resp.get_data(as_text=True))
            assert len(json_resp['data']) == 2


def test_get_user_service(notify_api, notify_db, notify_db_session, sample_service, sample_admin_service_id):
    """
    Tests GET endpoint "/<user_id>/service/<service_id>" to retrieve a service for a user.
    """
    with notify_api.test_request_context():
        with notify_api.test_client() as client:
            user = User.query.first()
            another_name = "another name"
            another_service = create_sample_service(
                notify_db,
                notify_db_session,
                service_name=another_name,
                user=user)
            assert Service.query.count() == 3
            auth_header = create_authorization_header(service_id=sample_admin_service_id,
                                                      path=url_for('user.get_service_by_user_id', user_id=user.id,
                                                                   service_id=another_service.id),
                                                      method='GET')
            resp = client.get(
                url_for('user.get_service_by_user_id', user_id=user.id, service_id=another_service.id),
                headers=[('Content-Type', 'application/json'), auth_header])
            assert resp.status_code == 200
            json_resp = json.loads(resp.get_data(as_text=True))
            assert json_resp['data']['name'] == another_name
            assert json_resp['data']['id'] == str(another_service.id)


def test_get_user_service_user_not_exists(notify_api, sample_service, sample_admin_service_id):
    """
    Tests GET endpoint "/<user_id>/service/<service_id>" 404 is returned for invalid user.
    """
    with notify_api.test_request_context():
        with notify_api.test_client() as client:
            assert Service.query.count() == 2
            auth_header = create_authorization_header(service_id=sample_admin_service_id,
                                                      path=url_for('user.get_service_by_user_id', user_id="123423",
                                                                   service_id=sample_service.id),
                                                      method='GET')
            resp = client.get(
                url_for('user.get_service_by_user_id', user_id="123423", service_id=sample_service.id),
                headers=[('Content-Type', 'application/json'), auth_header])
            assert resp.status_code == 404
            json_resp = json.loads(resp.get_data(as_text=True))
            assert json_resp == {'error': 'No result found'}


def test_get_user_service_service_not_exists(notify_api, sample_service):
    """
    Tests GET endpoint "/<user_id>/service/<service_id>" 404 is returned for invalid service.
    """
    with notify_api.test_request_context():
        with notify_api.test_client() as client:
            user = User.query.first()
            assert Service.query.count() == 1
            import uuid
            missing_service_id = uuid.uuid4()
            auth_header = create_authorization_header(path=url_for('user.get_service_by_user_id', user_id=user.id,
                                                                   service_id=missing_service_id),
                                                      method='GET')
            resp = client.get(
                url_for('user.get_service_by_user_id', user_id=user.id, service_id=missing_service_id),
                headers=[('Content-Type', 'application/json'), auth_header])
            assert resp.status_code == 404
            json_resp = json.loads(resp.get_data(as_text=True))
            assert json_resp == {'error': 'No result found'}


def test_delete_user(notify_api, sample_user, sample_admin_service_id):
    """
    Tests DELETE endpoint '/<user_id>' delete user.
    """
    with notify_api.test_request_context():
        with notify_api.test_client() as client:
            assert User.query.count() == 2
            auth_header = create_authorization_header(service_id=sample_admin_service_id,
                                                      path=url_for('user.update_user', user_id=sample_user.id),
                                                      method='DELETE')
            resp = client.delete(
                url_for('user.update_user', user_id=sample_user.id),
                headers=[('Content-Type', 'application/json'), auth_header])
            assert resp.status_code == 202
            json_resp = json.loads(resp.get_data(as_text=True))
            assert User.query.count() == 1
            expected = {
                "name": "Test User",
                "email_address": sample_user.email_address,
                "mobile_number": "+447700900986",
                "password_changed_at": None,
                "id": sample_user.id,
                "logged_in_at": None,
                "state": "active",
                "failed_login_count": 0,
                "permissions": []

            }
            assert json_resp['data'] == expected


def test_delete_user_not_exists(notify_api, notify_db, notify_db_session, sample_user, sample_admin_service_id):
    """
    Tests DELETE endpoint '/<user_id>' delete user.
    """
    with notify_api.test_request_context():
        with notify_api.test_client() as client:
            assert User.query.count() == 2
            auth_header = create_authorization_header(service_id=sample_admin_service_id,
                                                      path=url_for('user.update_user', user_id='99999'),
                                                      method='DELETE')
            resp = client.delete(
                url_for('user.update_user', user_id="99999"),
                headers=[('Content-Type', 'application/json'), auth_header])
            assert resp.status_code == 404
            assert User.query.count() == 2
<<<<<<< HEAD


def test_post_with_permissions(notify_api, notify_db, notify_db_session, sample_admin_service_id):
    """
    Tests POST endpoint '/' to create a user with permissions.
    """
    with notify_api.test_request_context():
        with notify_api.test_client() as client:
            assert User.query.count() == 1
            permissions = ['new permission']
            data = {
                "name": "Test User",
                "email_address": "user@digital.cabinet-office.gov.uk",
                "password": "password",
                "mobile_number": "+447700900986",
                "password_changed_at": None,
                "logged_in_at": None,
                "state": "active",
                "failed_login_count": 0,
                "permissions": permissions
            }
            auth_header = create_authorization_header(service_id=sample_admin_service_id,
                                                      path=url_for('user.create_user'),
                                                      method='POST',
                                                      request_body=json.dumps(data))
            headers = [('Content-Type', 'application/json'), auth_header]
            resp = client.post(
                url_for('user.create_user'),
                data=json.dumps(data),
                headers=headers)
            assert resp.status_code == 201
            user = User.query.filter_by(email_address='user@digital.cabinet-office.gov.uk').first()
            json_resp = json.loads(resp.get_data(as_text=True))
            json_resp['data'] == {"email_address": user.email_address, "id": user.id}
            assert json_resp['data']['email_address'] == user.email_address
            assert json_resp['data']['id'] == user.id
            assert json_resp['data']['permissions'] == permissions


def test_put_add_permissions(notify_api, notify_db, notify_db_session, sample_user, sample_admin_service_id):
    """
    Tests PUT endpoint '/' to update user permissions.
    """
    with notify_api.test_request_context():
        with notify_api.test_client() as client:
            permissions = ['one permission', 'another permission']
            data = {
                'name': sample_user.name,
                'email_address': sample_user.email_address,
                'mobile_number': sample_user.mobile_number,
                'permissions': permissions
            }
            auth_header = create_authorization_header(service_id=sample_admin_service_id,
                                                      path=url_for('user.update_user', user_id=sample_user.id),
                                                      method='PUT',
                                                      request_body=json.dumps(data))
            headers = [('Content-Type', 'application/json'), auth_header]
            resp = client.put(
                url_for('user.update_user', user_id=sample_user.id),
                data=json.dumps(data),
                headers=headers)
            assert resp.status_code == 200
            assert User.query.count() == 2
            user = User.query.filter_by(email_address=sample_user.email_address).first()
            json_resp = json.loads(resp.get_data(as_text=True))
            expected = {
                "name": user.name,
                "email_address": user.email_address,
                "mobile_number": user.mobile_number,
                "password_changed_at": None,
                "id": user.id,
                "logged_in_at": None,
                "state": user.state,
                "failed_login_count": 0,
                "permissions": permissions
            }
            assert json_resp['data'] == expected


def test_put_remove_permissions(notify_api, notify_db, notify_db_session, sample_user, sample_admin_service_id):
    """
    Tests PUT endpoint '/' to update user permissions.
    """
    with notify_api.test_request_context():
        with notify_api.test_client() as client:
            old_permissions = ['one permission', 'another permission']
            save_model_user(sample_user, {'permissions': old_permissions})
            permissions = ['new permissions']
            data = {
                'name': sample_user.name,
                'email_address': sample_user.email_address,
                'mobile_number': sample_user.mobile_number,
                'permissions': permissions
            }
            auth_header = create_authorization_header(service_id=sample_admin_service_id,
                                                      path=url_for('user.update_user', user_id=sample_user.id),
                                                      method='PUT',
                                                      request_body=json.dumps(data))
            headers = [('Content-Type', 'application/json'), auth_header]
            resp = client.put(
                url_for('user.update_user', user_id=sample_user.id),
                data=json.dumps(data),
                headers=headers)
            assert resp.status_code == 200
            assert User.query.count() == 2
            user = User.query.filter_by(email_address=sample_user.email_address).first()
            json_resp = json.loads(resp.get_data(as_text=True))
            expected = {
                "name": user.name,
                "email_address": user.email_address,
                "mobile_number": user.mobile_number,
                "password_changed_at": None,
                "id": user.id,
                "logged_in_at": None,
                "state": user.state,
                "failed_login_count": 0,
                "permissions": permissions
            }
            assert json_resp['data'] == expected
=======
            json_resp = json.loads(resp.get_data(as_text=True))
            assert json_resp == {'error': 'No result found'}
>>>>>>> 25f57523
<|MERGE_RESOLUTION|>--- conflicted
+++ resolved
@@ -413,7 +413,8 @@
                 headers=[('Content-Type', 'application/json'), auth_header])
             assert resp.status_code == 404
             assert User.query.count() == 2
-<<<<<<< HEAD
+            json_resp = json.loads(resp.get_data(as_text=True))
+            assert json_resp == {'error': 'No result found'}
 
 
 def test_post_with_permissions(notify_api, notify_db, notify_db_session, sample_admin_service_id):
@@ -532,8 +533,4 @@
                 "failed_login_count": 0,
                 "permissions": permissions
             }
-            assert json_resp['data'] == expected
-=======
-            json_resp = json.loads(resp.get_data(as_text=True))
-            assert json_resp == {'error': 'No result found'}
->>>>>>> 25f57523
+            assert json_resp['data'] == expected