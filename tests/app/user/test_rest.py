import json
from flask import url_for
from app.models import (User, Service)
from app.dao.users_dao import save_model_user
from tests import create_authorization_header
from tests.app.conftest import sample_service as create_sample_service


def test_get_user_list(notify_api, notify_db, notify_db_session, sample_user, sample_admin_service_id):
    """
    Tests GET endpoint '/' to retrieve entire user list.
    """
    with notify_api.test_request_context():
        with notify_api.test_client() as client:
            header = create_authorization_header(service_id=sample_admin_service_id,
                                                 path=url_for('user.get_user'),
                                                 method='GET')
            response = client.get(url_for('user.get_user'),
                                  headers=[header])
            assert response.status_code == 200
            json_resp = json.loads(response.get_data(as_text=True))
            assert len(json_resp['data']) == 2
            expected = {
                "name": "Test User",
                "email_address": sample_user.email_address,
                "id": sample_user.id,
                "mobile_number": "+447700900986",
                "password_changed_at": None,
                "logged_in_at": None,
                "state": "active",
                "failed_login_count": 0,
                "permissions": []
            }
            assert expected in json_resp['data']


def test_get_user(notify_api, notify_db, notify_db_session, sample_user, sample_admin_service_id):
    """
    Tests GET endpoint '/<user_id>' to retrieve a single service.
    """
    with notify_api.test_request_context():
        with notify_api.test_client() as client:
            header = create_authorization_header(service_id=sample_admin_service_id,
                                                 path=url_for('user.get_user', user_id=sample_user.id),
                                                 method='GET')
            resp = client.get(url_for('user.get_user',
                                      user_id=sample_user.id),
                              headers=[header])
            assert resp.status_code == 200
            json_resp = json.loads(resp.get_data(as_text=True))
            expected = {
                "name": "Test User",
                "email_address": sample_user.email_address,
                "id": sample_user.id,
                "mobile_number": "+447700900986",
                "password_changed_at": None,
                "logged_in_at": None,
                "state": "active",
                "failed_login_count": 0,
                "permissions": []
            }
            assert json_resp['data'] == expected


def test_post_user(notify_api, notify_db, notify_db_session, sample_admin_service_id):
    """
    Tests POST endpoint '/' to create a user.
    """
    with notify_api.test_request_context():
        with notify_api.test_client() as client:
            assert User.query.count() == 1
            data = {
                "name": "Test User",
                "email_address": "user@digital.cabinet-office.gov.uk",
                "password": "password",
                "mobile_number": "+447700900986",
                "password_changed_at": None,
                "logged_in_at": None,
                "state": "active",
                "failed_login_count": 0,
                "permissions": []
            }
            auth_header = create_authorization_header(service_id=sample_admin_service_id,
                                                      path=url_for('user.create_user'),
                                                      method='POST',
                                                      request_body=json.dumps(data))
            headers = [('Content-Type', 'application/json'), auth_header]
            resp = client.post(
                url_for('user.create_user'),
                data=json.dumps(data),
                headers=headers)
            assert resp.status_code == 201
            user = User.query.filter_by(email_address='user@digital.cabinet-office.gov.uk').first()
            json_resp = json.loads(resp.get_data(as_text=True))
            json_resp['data'] == {"email_address": user.email_address, "id": user.id}
            assert json_resp['data']['email_address'] == user.email_address
            assert json_resp['data']['id'] == user.id


def test_post_user_missing_attribute_email(notify_api, notify_db, notify_db_session, sample_admin_service_id):
    """
    Tests POST endpoint '/' missing attribute email.
    """
    with notify_api.test_request_context():
        with notify_api.test_client() as client:
            assert User.query.count() == 1
            data = {
                "name": "Test User",
                "password": "password",
                "mobile_number": "+447700900986",
                "password_changed_at": None,
                "logged_in_at": None,
                "state": "active",
                "failed_login_count": 0,
                "permissions": []
            }
            auth_header = create_authorization_header(service_id=sample_admin_service_id,
                                                      path=url_for('user.create_user'),
                                                      method='POST',
                                                      request_body=json.dumps(data))
            headers = [('Content-Type', 'application/json'), auth_header]
            resp = client.post(
                url_for('user.create_user'),
                data=json.dumps(data),
                headers=headers)
            assert resp.status_code == 400
            assert User.query.count() == 1
            json_resp = json.loads(resp.get_data(as_text=True))
            assert {'email_address': ['Missing data for required field.']} == json_resp['message']


def test_post_user_missing_attribute_password(notify_api, notify_db, notify_db_session, sample_admin_service_id):
    """
    Tests POST endpoint '/' missing attribute password.
    """
    with notify_api.test_request_context():
        with notify_api.test_client() as client:
            assert User.query.count() == 1
            data = {
                "name": "Test User",
                "email_address": "user@digital.cabinet-office.gov.uk",
                "mobile_number": "+447700900986",
                "password_changed_at": None,
                "logged_in_at": None,
                "state": "active",
                "failed_login_count": 0,
                "permissions": []
            }
            auth_header = create_authorization_header(service_id=sample_admin_service_id,
                                                      path=url_for('user.create_user'),
                                                      method='POST',
                                                      request_body=json.dumps(data))
            headers = [('Content-Type', 'application/json'), auth_header]
            resp = client.post(
                url_for('user.create_user'),
                data=json.dumps(data),
                headers=headers)
            assert resp.status_code == 400
            assert User.query.count() == 1
            json_resp = json.loads(resp.get_data(as_text=True))
            assert {'password': ['Missing data for required field.']} == json_resp['message']


def test_put_user(notify_api, notify_db, notify_db_session, sample_user, sample_admin_service_id):
    """
    Tests PUT endpoint '/' to update a user.
    """
    with notify_api.test_request_context():
        with notify_api.test_client() as client:
            assert User.query.count() == 2
            new_email = 'new@digital.cabinet-office.gov.uk'
            data = {
                'name': sample_user.name,
                'email_address': new_email,
                'mobile_number': sample_user.mobile_number,
                'permissions': []
            }
            auth_header = create_authorization_header(service_id=sample_admin_service_id,
                                                      path=url_for('user.update_user', user_id=sample_user.id),
                                                      method='PUT',
                                                      request_body=json.dumps(data))
            headers = [('Content-Type', 'application/json'), auth_header]
            resp = client.put(
                url_for('user.update_user', user_id=sample_user.id),
                data=json.dumps(data),
                headers=headers)
            assert resp.status_code == 200
            assert User.query.count() == 2
            user = User.query.filter_by(email_address=new_email).first()
            json_resp = json.loads(resp.get_data(as_text=True))
            expected = {
                "name": "Test User",
                "email_address": new_email,
                "mobile_number": "+447700900986",
                "password_changed_at": None,
                "id": user.id,
                "logged_in_at": None,
                "state": "active",
                "failed_login_count": 0,
                "permissions": []
            }
            assert json_resp['data'] == expected
            assert json_resp['data']['email_address'] == new_email


def test_put_user_update_password(notify_api,
                                  notify_db,
                                  notify_db_session,
                                  sample_user,
                                  sample_admin_service_id):
    """
    Tests PUT endpoint '/' to update a user including their password.
    """
    with notify_api.test_request_context():
        with notify_api.test_client() as client:
            assert User.query.count() == 2
            new_password = '1234567890'
            data = {
                'name': sample_user.name,
                'email_address': sample_user.email_address,
                'mobile_number': sample_user.mobile_number,
                'password': new_password,
                'permissions': []
            }
            auth_header = create_authorization_header(service_id=sample_admin_service_id,
                                                      path=url_for('user.update_user', user_id=sample_user.id),
                                                      method='PUT',
                                                      request_body=json.dumps(data))
            headers = [('Content-Type', 'application/json'), auth_header]
            resp = client.put(
                url_for('user.update_user', user_id=sample_user.id),
                data=json.dumps(data),
                headers=headers)
            assert resp.status_code == 200
            assert User.query.count() == 2
            json_resp = json.loads(resp.get_data(as_text=True))
            assert json_resp['data']['password_changed_at'] is not None
            data = {'password': new_password}
            auth_header = create_authorization_header(service_id=sample_admin_service_id,
                                                      path=url_for('user.verify_user_password', user_id=sample_user.id),
                                                      method='POST',
                                                      request_body=json.dumps(data))
            headers = [('Content-Type', 'application/json'), auth_header]
            resp = client.post(
                url_for('user.verify_user_password', user_id=sample_user.id),
                data=json.dumps(data),
                headers=headers)
            assert resp.status_code == 204


def test_put_user_not_exists(notify_api, notify_db, notify_db_session, sample_user, sample_admin_service_id):
    """
    Tests PUT endpoint '/' to update a user doesn't exist.
    """
    with notify_api.test_request_context():
        with notify_api.test_client() as client:
            assert User.query.count() == 2
            new_email = 'new@digital.cabinet-office.gov.uk'
            data = {'email_address': new_email}
            auth_header = create_authorization_header(
                service_id=sample_admin_service_id,
                path=url_for('user.update_user', user_id="9999"),
                method='PUT',
                request_body=json.dumps(data))
            headers = [('Content-Type', 'application/json'), auth_header]
            resp = client.put(
                url_for('user.update_user', user_id="9999"),
                data=json.dumps(data),
                headers=headers)
            json_resp = json.loads(resp.get_data(as_text=True))
            print(json_resp)
            assert resp.status_code == 404
            assert User.query.count() == 2
            user = User.query.filter_by(id=sample_user.id).first()
            json_resp = json.loads(resp.get_data(as_text=True))
            assert json_resp == {'error': 'No result found'}
            assert user == sample_user
<<<<<<< HEAD
            assert user.email_address != new_email
=======
            assert user.email_address != new_email


def test_get_user_services(notify_api, notify_db, notify_db_session, sample_service, sample_admin_service_id):
    """
    Tests GET endpoint "/<user_id>/service/<service_id>" to retrieve services for a user.
    """
    with notify_api.test_request_context():
        with notify_api.test_client() as client:
            user = User.query.get(sample_service.users[0].id)
            another_name = "another name"
            create_sample_service(
                notify_db,
                notify_db_session,
                service_name=another_name,
                user=user)
            assert Service.query.count() == 3
            auth_header = create_authorization_header(service_id=sample_admin_service_id,
                                                      path=url_for('user.get_service_by_user_id', user_id=user.id),
                                                      method='GET')
            resp = client.get(
                url_for('user.get_service_by_user_id', user_id=user.id),
                headers=[('Content-Type', 'application/json'), auth_header])
            assert resp.status_code == 200
            json_resp = json.loads(resp.get_data(as_text=True))
            assert len(json_resp['data']) == 2


def test_get_user_service(notify_api, notify_db, notify_db_session, sample_service, sample_admin_service_id):
    """
    Tests GET endpoint "/<user_id>/service/<service_id>" to retrieve a service for a user.
    """
    with notify_api.test_request_context():
        with notify_api.test_client() as client:
            user = User.query.first()
            another_name = "another name"
            another_service = create_sample_service(
                notify_db,
                notify_db_session,
                service_name=another_name,
                user=user)
            assert Service.query.count() == 3
            auth_header = create_authorization_header(service_id=sample_admin_service_id,
                                                      path=url_for('user.get_service_by_user_id', user_id=user.id,
                                                                   service_id=another_service.id),
                                                      method='GET')
            resp = client.get(
                url_for('user.get_service_by_user_id', user_id=user.id, service_id=another_service.id),
                headers=[('Content-Type', 'application/json'), auth_header])
            assert resp.status_code == 200
            json_resp = json.loads(resp.get_data(as_text=True))
            assert json_resp['data']['name'] == another_name
            assert json_resp['data']['id'] == str(another_service.id)


def test_get_user_service_user_not_exists(notify_api, sample_service, sample_admin_service_id):
    """
    Tests GET endpoint "/<user_id>/service/<service_id>" 404 is returned for invalid user.
    """
    with notify_api.test_request_context():
        with notify_api.test_client() as client:
            assert Service.query.count() == 2
            auth_header = create_authorization_header(service_id=sample_admin_service_id,
                                                      path=url_for('user.get_service_by_user_id', user_id="123423",
                                                                   service_id=sample_service.id),
                                                      method='GET')
            resp = client.get(
                url_for('user.get_service_by_user_id', user_id="123423", service_id=sample_service.id),
                headers=[('Content-Type', 'application/json'), auth_header])
            assert resp.status_code == 404
            json_resp = json.loads(resp.get_data(as_text=True))
            assert json_resp == {'error': 'No result found'}


def test_get_user_service_service_not_exists(notify_api, sample_service):
    """
    Tests GET endpoint "/<user_id>/service/<service_id>" 404 is returned for invalid service.
    """
    with notify_api.test_request_context():
        with notify_api.test_client() as client:
            user = User.query.first()
            assert Service.query.count() == 1
            import uuid
            missing_service_id = uuid.uuid4()
            auth_header = create_authorization_header(path=url_for('user.get_service_by_user_id', user_id=user.id,
                                                                   service_id=missing_service_id),
                                                      method='GET')
            resp = client.get(
                url_for('user.get_service_by_user_id', user_id=user.id, service_id=missing_service_id),
                headers=[('Content-Type', 'application/json'), auth_header])
            assert resp.status_code == 404
            json_resp = json.loads(resp.get_data(as_text=True))
            assert json_resp == {'error': 'No result found'}


def test_delete_user(notify_api, sample_user, sample_admin_service_id):
    """
    Tests DELETE endpoint '/<user_id>' delete user.
    """
    with notify_api.test_request_context():
        with notify_api.test_client() as client:
            assert User.query.count() == 2
            auth_header = create_authorization_header(service_id=sample_admin_service_id,
                                                      path=url_for('user.update_user', user_id=sample_user.id),
                                                      method='DELETE')
            resp = client.delete(
                url_for('user.update_user', user_id=sample_user.id),
                headers=[('Content-Type', 'application/json'), auth_header])
            assert resp.status_code == 202
            json_resp = json.loads(resp.get_data(as_text=True))
            assert User.query.count() == 1
            expected = {
                "name": "Test User",
                "email_address": sample_user.email_address,
                "mobile_number": "+447700900986",
                "password_changed_at": None,
                "id": sample_user.id,
                "logged_in_at": None,
                "state": "active",
                "failed_login_count": 0,
                "permissions": []

            }
            assert json_resp['data'] == expected


def test_delete_user_not_exists(notify_api, notify_db, notify_db_session, sample_user, sample_admin_service_id):
    """
    Tests DELETE endpoint '/<user_id>' delete user.
    """
    with notify_api.test_request_context():
        with notify_api.test_client() as client:
            assert User.query.count() == 2
            auth_header = create_authorization_header(service_id=sample_admin_service_id,
                                                      path=url_for('user.update_user', user_id='99999'),
                                                      method='DELETE')
            resp = client.delete(
                url_for('user.update_user', user_id="99999"),
                headers=[('Content-Type', 'application/json'), auth_header])
            assert resp.status_code == 404
            assert User.query.count() == 2
            json_resp = json.loads(resp.get_data(as_text=True))
            assert json_resp == {'error': 'No result found'}


def test_post_with_permissions(notify_api, notify_db, notify_db_session, sample_admin_service_id):
    """
    Tests POST endpoint '/' to create a user with permissions.
    """
    with notify_api.test_request_context():
        with notify_api.test_client() as client:
            assert User.query.count() == 1
            permissions = ['new permission']
            data = {
                "name": "Test User",
                "email_address": "user@digital.cabinet-office.gov.uk",
                "password": "password",
                "mobile_number": "+447700900986",
                "password_changed_at": None,
                "logged_in_at": None,
                "state": "active",
                "failed_login_count": 0,
                "permissions": permissions
            }
            auth_header = create_authorization_header(service_id=sample_admin_service_id,
                                                      path=url_for('user.create_user'),
                                                      method='POST',
                                                      request_body=json.dumps(data))
            headers = [('Content-Type', 'application/json'), auth_header]
            resp = client.post(
                url_for('user.create_user'),
                data=json.dumps(data),
                headers=headers)
            assert resp.status_code == 201
            user = User.query.filter_by(email_address='user@digital.cabinet-office.gov.uk').first()
            json_resp = json.loads(resp.get_data(as_text=True))
            json_resp['data'] == {"email_address": user.email_address, "id": user.id}
            assert json_resp['data']['email_address'] == user.email_address
            assert json_resp['data']['id'] == user.id
            assert json_resp['data']['permissions'] == permissions


def test_put_add_permissions(notify_api, notify_db, notify_db_session, sample_user, sample_admin_service_id):
    """
    Tests PUT endpoint '/' to update user permissions.
    """
    with notify_api.test_request_context():
        with notify_api.test_client() as client:
            permissions = ['one permission', 'another permission']
            data = {
                'name': sample_user.name,
                'email_address': sample_user.email_address,
                'mobile_number': sample_user.mobile_number,
                'permissions': permissions
            }
            auth_header = create_authorization_header(service_id=sample_admin_service_id,
                                                      path=url_for('user.update_user', user_id=sample_user.id),
                                                      method='PUT',
                                                      request_body=json.dumps(data))
            headers = [('Content-Type', 'application/json'), auth_header]
            resp = client.put(
                url_for('user.update_user', user_id=sample_user.id),
                data=json.dumps(data),
                headers=headers)
            assert resp.status_code == 200
            assert User.query.count() == 2
            user = User.query.filter_by(email_address=sample_user.email_address).first()
            json_resp = json.loads(resp.get_data(as_text=True))
            expected = {
                "name": user.name,
                "email_address": user.email_address,
                "mobile_number": user.mobile_number,
                "password_changed_at": None,
                "id": user.id,
                "logged_in_at": None,
                "state": user.state,
                "failed_login_count": 0,
                "permissions": permissions
            }
            assert json_resp['data'] == expected


def test_put_remove_permissions(notify_api, notify_db, notify_db_session, sample_user, sample_admin_service_id):
    """
    Tests PUT endpoint '/' to update user permissions.
    """
    with notify_api.test_request_context():
        with notify_api.test_client() as client:
            old_permissions = ['one permission', 'another permission']
            save_model_user(sample_user, {'permissions': old_permissions})
            permissions = ['new permissions']
            data = {
                'name': sample_user.name,
                'email_address': sample_user.email_address,
                'mobile_number': sample_user.mobile_number,
                'permissions': permissions
            }
            auth_header = create_authorization_header(service_id=sample_admin_service_id,
                                                      path=url_for('user.update_user', user_id=sample_user.id),
                                                      method='PUT',
                                                      request_body=json.dumps(data))
            headers = [('Content-Type', 'application/json'), auth_header]
            resp = client.put(
                url_for('user.update_user', user_id=sample_user.id),
                data=json.dumps(data),
                headers=headers)
            assert resp.status_code == 200
            assert User.query.count() == 2
            user = User.query.filter_by(email_address=sample_user.email_address).first()
            json_resp = json.loads(resp.get_data(as_text=True))
            expected = {
                "name": user.name,
                "email_address": user.email_address,
                "mobile_number": user.mobile_number,
                "password_changed_at": None,
                "id": user.id,
                "logged_in_at": None,
                "state": user.state,
                "failed_login_count": 0,
                "permissions": permissions
            }
            assert json_resp['data'] == expected
>>>>>>> 4516dc43
<|MERGE_RESOLUTION|>--- conflicted
+++ resolved
@@ -257,27 +257,21 @@
             assert User.query.count() == 2
             new_email = 'new@digital.cabinet-office.gov.uk'
             data = {'email_address': new_email}
-            auth_header = create_authorization_header(
-                service_id=sample_admin_service_id,
-                path=url_for('user.update_user', user_id="9999"),
-                method='PUT',
-                request_body=json.dumps(data))
+            auth_header = create_authorization_header(service_id=sample_admin_service_id,
+                                                      path=url_for('user.update_user', user_id="9999"),
+                                                      method='PUT',
+                                                      request_body=json.dumps(data))
             headers = [('Content-Type', 'application/json'), auth_header]
             resp = client.put(
                 url_for('user.update_user', user_id="9999"),
                 data=json.dumps(data),
                 headers=headers)
-            json_resp = json.loads(resp.get_data(as_text=True))
-            print(json_resp)
             assert resp.status_code == 404
             assert User.query.count() == 2
             user = User.query.filter_by(id=sample_user.id).first()
             json_resp = json.loads(resp.get_data(as_text=True))
             assert json_resp == {'error': 'No result found'}
             assert user == sample_user
-<<<<<<< HEAD
-            assert user.email_address != new_email
-=======
             assert user.email_address != new_email
 
 
@@ -539,5 +533,4 @@
                 "failed_login_count": 0,
                 "permissions": permissions
             }
-            assert json_resp['data'] == expected
->>>>>>> 4516dc43
+            assert json_resp['data'] == expected