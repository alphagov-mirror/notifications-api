from unittest.mock import Mock, call, ANY

import base64
import boto3
from PyPDF2.utils import PdfReadError
from moto import mock_s3
from flask import current_app
from freezegun import freeze_time
import pytest
import requests_mock
from botocore.exceptions import ClientError
from celery.exceptions import MaxRetriesExceededError, Retry
from requests import RequestException
from sqlalchemy.orm.exc import NoResultFound

from app.errors import VirusScanError
from app.celery.letters_pdf_tasks import (
    create_letters_pdf,
    get_letters_pdf,
    collate_letter_pdfs_for_day,
    group_letters,
    letter_in_created_state,
    process_virus_scan_passed,
    process_virus_scan_failed,
    process_virus_scan_error,
    replay_letters_in_error,
    _move_invalid_letter_and_update_status,
    _sanitise_precompiled_pdf
)
from app.letters.utils import ScanErrorType
from app.models import (
    KEY_TYPE_NORMAL,
    KEY_TYPE_TEST,
    Notification,
    NOTIFICATION_CREATED,
    NOTIFICATION_DELIVERED,
    NOTIFICATION_PENDING_VIRUS_CHECK,
    NOTIFICATION_SENDING,
    NOTIFICATION_TECHNICAL_FAILURE,
    NOTIFICATION_VALIDATION_FAILED,
    NOTIFICATION_VIRUS_SCAN_FAILED,
)

from tests.app.db import create_notification, create_letter_branding

from tests.conftest import set_config_values


def test_should_have_decorated_tasks_functions():
    assert create_letters_pdf.__wrapped__.__name__ == 'create_letters_pdf'
    assert collate_letter_pdfs_for_day.__wrapped__.__name__ == 'collate_letter_pdfs_for_day'
    assert process_virus_scan_passed.__wrapped__.__name__ == 'process_virus_scan_passed'
    assert process_virus_scan_failed.__wrapped__.__name__ == 'process_virus_scan_failed'
    assert process_virus_scan_error.__wrapped__.__name__ == 'process_virus_scan_error'


@pytest.mark.parametrize('personalisation', [{'name': 'test'}, None])
def test_get_letters_pdf_calls_notifications_template_preview_service_correctly(
        notify_api, mocker, client, sample_letter_template, personalisation):
    contact_block = 'Mr Foo,\n1 Test Street,\nLondon\nN1'
    filename = 'opg'

    with set_config_values(notify_api, {
        'TEMPLATE_PREVIEW_API_HOST': 'http://localhost/notifications-template-preview',
        'TEMPLATE_PREVIEW_API_KEY': 'test-key'
    }):
        with requests_mock.Mocker() as request_mock:
            mock_post = request_mock.post(
                'http://localhost/notifications-template-preview/print.pdf', content=b'\x00\x01', status_code=200)

            get_letters_pdf(
                sample_letter_template,
                contact_block=contact_block,
                filename=filename,
                values=personalisation)

    assert mock_post.last_request.json() == {
        'values': personalisation,
        'letter_contact_block': contact_block,
        'filename': filename,
        'template': {
            'subject': sample_letter_template.subject,
            'content': sample_letter_template.content
        }
    }


@pytest.mark.parametrize('page_count,expected_billable_units', [
    ('1', 1),
    ('2', 1),
    ('3', 2)
])
def test_get_letters_pdf_calculates_billing_units(
        notify_api, mocker, client, sample_letter_template, page_count, expected_billable_units):
    contact_block = 'Mr Foo,\n1 Test Street,\nLondon\nN1'
    filename = 'opg'

    with set_config_values(notify_api, {
        'TEMPLATE_PREVIEW_API_HOST': 'http://localhost/notifications-template-preview',
        'TEMPLATE_PREVIEW_API_KEY': 'test-key'
    }):
        with requests_mock.Mocker() as request_mock:
            request_mock.post(
                'http://localhost/notifications-template-preview/print.pdf',
                content=b'\x00\x01',
                headers={'X-pdf-page-count': page_count},
                status_code=200
            )

            _, billable_units = get_letters_pdf(
                sample_letter_template, contact_block=contact_block, filename=filename, values=None)

    assert billable_units == expected_billable_units


@freeze_time("2017-12-04 17:31:00")
def test_create_letters_pdf_calls_s3upload(mocker, sample_letter_notification):
    mocker.patch('app.celery.letters_pdf_tasks.get_letters_pdf', return_value=(b'\x00\x01', '1'))
    mock_s3 = mocker.patch('app.letters.utils.s3upload')

    create_letters_pdf(sample_letter_notification.id)

<<<<<<< HEAD
    mock_s3.assert_called_with(
        bucket_name=current_app.config['LETTERS_PDF_BUCKET_NAME'],
        file_location='2017-12-05/NOTIFY.FOO.D.2.C.C.20171204173100.PDF',
        filedata=b'\x00\x01',
        region=current_app.config['AWS_REGION']
=======
    filename = get_letter_pdf_filename(
        reference=sample_letter_notification.reference,
        crown=sample_letter_notification.service.crown,
        sending_date=sample_letter_notification.created_at
>>>>>>> 42415027
    )


@freeze_time("2017-12-04 17:31:00")
def test_create_letters_pdf_calls_s3upload_for_test_letters(mocker, sample_letter_notification):
    mocker.patch('app.celery.letters_pdf_tasks.get_letters_pdf', return_value=(b'\x00\x01', '1'))
    mock_s3 = mocker.patch('app.letters.utils.s3upload')
    sample_letter_notification.key_type = 'test'

    create_letters_pdf(sample_letter_notification.id)

    mock_s3.assert_called_with(
        bucket_name=current_app.config['TEST_LETTERS_BUCKET_NAME'],
        file_location='NOTIFY.FOO.D.2.C.C.20171204173100.PDF',
        filedata=b'\x00\x01',
        region=current_app.config['AWS_REGION']
    )


def test_create_letters_pdf_sets_billable_units(mocker, sample_letter_notification):
    mocker.patch('app.celery.letters_pdf_tasks.get_letters_pdf', return_value=(b'\x00\x01', 1))
    mocker.patch('app.letters.utils.s3upload')

    create_letters_pdf(sample_letter_notification.id)
    noti = Notification.query.filter(Notification.reference == sample_letter_notification.reference).one()
    assert noti.billable_units == 1


def test_create_letters_pdf_non_existent_notification(notify_api, mocker, fake_uuid):
    with pytest.raises(expected_exception=NoResultFound):
        create_letters_pdf(fake_uuid)


def test_create_letters_pdf_handles_request_errors(mocker, sample_letter_notification):
    mock_get_letters_pdf = mocker.patch('app.celery.letters_pdf_tasks.get_letters_pdf', side_effect=RequestException)
    mock_retry = mocker.patch('app.celery.letters_pdf_tasks.create_letters_pdf.retry')

    create_letters_pdf(sample_letter_notification.id)

    assert mock_get_letters_pdf.called
    assert mock_retry.called


def test_create_letters_pdf_handles_s3_errors(mocker, sample_letter_notification):
    mocker.patch('app.celery.letters_pdf_tasks.get_letters_pdf', return_value=(b'\x00\x01', 1))
    error_response = {
        'Error': {
            'Code': 'InvalidParameterValue',
            'Message': 'some error message from amazon',
            'Type': 'Sender'
        }
    }
    mock_s3 = mocker.patch('app.letters.utils.s3upload', side_effect=ClientError(error_response, 'operation_name'))
    mock_retry = mocker.patch('app.celery.letters_pdf_tasks.create_letters_pdf.retry')

    create_letters_pdf(sample_letter_notification.id)

    assert mock_s3.called
    assert mock_retry.called


def test_create_letters_pdf_sets_technical_failure_max_retries(mocker, sample_letter_notification):
    mock_get_letters_pdf = mocker.patch('app.celery.letters_pdf_tasks.get_letters_pdf', side_effect=RequestException)
    mock_retry = mocker.patch(
        'app.celery.letters_pdf_tasks.create_letters_pdf.retry', side_effect=MaxRetriesExceededError)
    mock_update_noti = mocker.patch('app.celery.letters_pdf_tasks.update_notification_status_by_id')

    create_letters_pdf(sample_letter_notification.id)

    assert mock_get_letters_pdf.called
    assert mock_retry.called
    mock_update_noti.assert_called_once_with(sample_letter_notification.id, 'technical-failure')


def test_create_letters_gets_the_right_logo_when_service_has_no_logo(
        notify_api, mocker, sample_letter_notification
):
    mock_get_letters_pdf = mocker.patch('app.celery.letters_pdf_tasks.get_letters_pdf', return_value=(b'\x00\x01', 1))
    mocker.patch('app.letters.utils.s3upload')
    mocker.patch('app.celery.letters_pdf_tasks.update_notification_status_by_id')

    create_letters_pdf(sample_letter_notification.id)
    mock_get_letters_pdf.assert_called_once_with(
        sample_letter_notification.template,
        contact_block=sample_letter_notification.reply_to_text,
        filename=None,
        values=sample_letter_notification.personalisation
    )


# We only need this while we are migrating to the new letter_branding model
def test_create_letters_gets_the_right_logo_when_service_has_letter_branding_logo(
        notify_api, mocker, sample_letter_notification
):
    letter_branding = create_letter_branding(name='test brand', filename='test-brand')
    sample_letter_notification.service.letter_branding = letter_branding
    mock_get_letters_pdf = mocker.patch('app.celery.letters_pdf_tasks.get_letters_pdf', return_value=(b'\x00\x01', 1))
    mocker.patch('app.letters.utils.s3upload')
    mocker.patch('app.celery.letters_pdf_tasks.update_notification_status_by_id')

    create_letters_pdf(sample_letter_notification.id)
    mock_get_letters_pdf.assert_called_once_with(
        sample_letter_notification.template,
        contact_block=sample_letter_notification.reply_to_text,
        filename=sample_letter_notification.service.letter_branding.filename,
        values=sample_letter_notification.personalisation
    )


def test_collate_letter_pdfs_for_day(notify_api, mocker):
    mock_s3 = mocker.patch('app.celery.tasks.s3.get_s3_bucket_objects', return_value=[
        {'Key': 'B.pDf', 'Size': 2},
        {'Key': 'A.PDF', 'Size': 1},
        {'Key': 'C.pdf', 'Size': 3}
    ])
    mock_group_letters = mocker.patch('app.celery.letters_pdf_tasks.group_letters', return_value=[
        [{'Key': 'A.PDF', 'Size': 1}, {'Key': 'B.pDf', 'Size': 2}],
        [{'Key': 'C.pdf', 'Size': 3}]
    ])
    mock_celery = mocker.patch('app.celery.letters_pdf_tasks.notify_celery.send_task')

    collate_letter_pdfs_for_day('2017-01-02')

    mock_s3.assert_called_once_with('test-letters-pdf', subfolder='2017-01-02')
    mock_group_letters.assert_called_once_with(sorted(mock_s3.return_value, key=lambda x: x['Key']))
    assert mock_celery.call_args_list[0] == call(
        name='zip-and-send-letter-pdfs',
        kwargs={
            'filenames_to_zip': ['A.PDF', 'B.pDf'],
            'upload_filename': 'NOTIFY.2017-01-02.001.oqdjIM2-NAUU9Sm5Slmi.ZIP'
        },
        queue='process-ftp-tasks',
        compression='zlib'
    )
    assert mock_celery.call_args_list[1] == call(
        name='zip-and-send-letter-pdfs',
        kwargs={
            'filenames_to_zip': ['C.pdf'],
            'upload_filename': 'NOTIFY.2017-01-02.002.tdr7hcdPieiqjkVoS4kU.ZIP'
        },
        queue='process-ftp-tasks',
        compression='zlib'
    )


@freeze_time('2018-09-12 17:50:00')
def test_collate_letter_pdfs_for_day_works_without_date_param(notify_api, mocker):
    mock_s3 = mocker.patch('app.celery.tasks.s3.get_s3_bucket_objects')
    collate_letter_pdfs_for_day()
    expected_date = '2018-09-12'
    mock_s3.assert_called_once_with('test-letters-pdf', subfolder=expected_date)


def test_group_letters_splits_on_file_size(notify_api, mocker):
    mocker.patch('app.celery.letters_pdf_tasks.letter_in_created_state', return_value=True)
    letters = [
        # ends under max but next one is too big
        {'Key': 'A.pdf', 'Size': 1}, {'Key': 'B.pdf', 'Size': 2},
        # ends on exactly max
        {'Key': 'C.pdf', 'Size': 3}, {'Key': 'D.pdf', 'Size': 1}, {'Key': 'E.pdf', 'Size': 1},
        # exactly max goes in next file
        {'Key': 'F.pdf', 'Size': 5},
        # if it's bigger than the max, still gets included
        {'Key': 'G.pdf', 'Size': 6},
        # whatever's left goes in last list
        {'Key': 'H.pdf', 'Size': 1}, {'Key': 'I.pdf', 'Size': 1},
    ]

    with set_config_values(notify_api, {'MAX_LETTER_PDF_ZIP_FILESIZE': 5}):
        x = group_letters(letters)

        assert next(x) == [{'Key': 'A.pdf', 'Size': 1}, {'Key': 'B.pdf', 'Size': 2}]
        assert next(x) == [{'Key': 'C.pdf', 'Size': 3}, {'Key': 'D.pdf', 'Size': 1}, {'Key': 'E.pdf', 'Size': 1}]
        assert next(x) == [{'Key': 'F.pdf', 'Size': 5}]
        assert next(x) == [{'Key': 'G.pdf', 'Size': 6}]
        assert next(x) == [{'Key': 'H.pdf', 'Size': 1}, {'Key': 'I.pdf', 'Size': 1}]
        # make sure iterator is exhausted
        assert next(x, None) is None


def test_group_letters_splits_on_file_count(notify_api, mocker):
    mocker.patch('app.celery.letters_pdf_tasks.letter_in_created_state', return_value=True)
    letters = [
        {'Key': 'A.pdf', 'Size': 1},
        {'Key': 'B.pdf', 'Size': 2},
        {'Key': 'C.pdf', 'Size': 3},
        {'Key': 'D.pdf', 'Size': 1},
        {'Key': 'E.pdf', 'Size': 1},
        {'Key': 'F.pdf', 'Size': 5},
        {'Key': 'G.pdf', 'Size': 6},
        {'Key': 'H.pdf', 'Size': 1},
        {'Key': 'I.pdf', 'Size': 1},
    ]

    with set_config_values(notify_api, {'MAX_LETTER_PDF_COUNT_PER_ZIP': 3}):
        x = group_letters(letters)

        assert next(x) == [{'Key': 'A.pdf', 'Size': 1}, {'Key': 'B.pdf', 'Size': 2}, {'Key': 'C.pdf', 'Size': 3}]
        assert next(x) == [{'Key': 'D.pdf', 'Size': 1}, {'Key': 'E.pdf', 'Size': 1}, {'Key': 'F.pdf', 'Size': 5}]
        assert next(x) == [{'Key': 'G.pdf', 'Size': 6}, {'Key': 'H.pdf', 'Size': 1}, {'Key': 'I.pdf', 'Size': 1}]
        # make sure iterator is exhausted
        assert next(x, None) is None


def test_group_letters_splits_on_file_size_and_file_count(notify_api, mocker):
    mocker.patch('app.celery.letters_pdf_tasks.letter_in_created_state', return_value=True)
    letters = [
        # ends under max file size but next file is too big
        {'Key': 'A.pdf', 'Size': 1},
        {'Key': 'B.pdf', 'Size': 2},
        # ends on exactly max number of files and file size
        {'Key': 'C.pdf', 'Size': 3},
        {'Key': 'D.pdf', 'Size': 1},
        {'Key': 'E.pdf', 'Size': 1},
        # exactly max file size goes in next file
        {'Key': 'F.pdf', 'Size': 5},
        # file size is within max but number of files reaches limit
        {'Key': 'G.pdf', 'Size': 1},
        {'Key': 'H.pdf', 'Size': 1},
        {'Key': 'I.pdf', 'Size': 1},
        # whatever's left goes in last list
        {'Key': 'J.pdf', 'Size': 1},
    ]

    with set_config_values(notify_api, {
        'MAX_LETTER_PDF_ZIP_FILESIZE': 5,
        'MAX_LETTER_PDF_COUNT_PER_ZIP': 3
    }):
        x = group_letters(letters)

        assert next(x) == [{'Key': 'A.pdf', 'Size': 1}, {'Key': 'B.pdf', 'Size': 2}]
        assert next(x) == [{'Key': 'C.pdf', 'Size': 3}, {'Key': 'D.pdf', 'Size': 1}, {'Key': 'E.pdf', 'Size': 1}]
        assert next(x) == [{'Key': 'F.pdf', 'Size': 5}]
        assert next(x) == [{'Key': 'G.pdf', 'Size': 1}, {'Key': 'H.pdf', 'Size': 1}, {'Key': 'I.pdf', 'Size': 1}]
        assert next(x) == [{'Key': 'J.pdf', 'Size': 1}]
        # make sure iterator is exhausted
        assert next(x, None) is None


def test_group_letters_ignores_non_pdfs(notify_api, mocker):
    mocker.patch('app.celery.letters_pdf_tasks.letter_in_created_state', return_value=True)
    letters = [{'Key': 'A.zip'}]
    assert list(group_letters(letters)) == []


def test_group_letters_ignores_notifications_already_sent(notify_api, mocker):
    mock = mocker.patch('app.celery.letters_pdf_tasks.letter_in_created_state', return_value=False)
    letters = [{'Key': 'A.pdf'}]
    assert list(group_letters(letters)) == []
    mock.assert_called_once_with('A.pdf')


def test_group_letters_with_no_letters(notify_api, mocker):
    mocker.patch('app.celery.letters_pdf_tasks.letter_in_created_state', return_value=True)
    assert list(group_letters([])) == []


def test_letter_in_created_state(sample_notification):
    sample_notification.reference = 'ABCDEF1234567890'
    filename = '2018-01-13/NOTIFY.ABCDEF1234567890.D.2.C.C.20180113120000.PDF'

    assert letter_in_created_state(filename) is True


def test_letter_in_created_state_fails_if_notification_not_in_created(sample_notification):
    sample_notification.reference = 'ABCDEF1234567890'
    sample_notification.status = NOTIFICATION_SENDING
    filename = '2018-01-13/NOTIFY.ABCDEF1234567890.D.2.C.C.20180113120000.PDF'
    assert letter_in_created_state(filename) is False


def test_letter_in_created_state_fails_if_notification_doesnt_exist(sample_notification):
    sample_notification.reference = 'QWERTY1234567890'
    filename = '2018-01-13/NOTIFY.ABCDEF1234567890.D.2.C.C.20180113120000.PDF'
    assert letter_in_created_state(filename) is False


@freeze_time('2018-01-01 18:00')
@mock_s3
@pytest.mark.parametrize('key_type,noti_status,bucket_config_name,destination_folder', [
    (KEY_TYPE_NORMAL, NOTIFICATION_CREATED, 'LETTERS_PDF_BUCKET_NAME', '2018-01-02/'),
    (KEY_TYPE_TEST, NOTIFICATION_DELIVERED, 'TEST_LETTERS_BUCKET_NAME', '')
])
def test_process_letter_task_check_virus_scan_passed(
    sample_letter_template, mocker, key_type, noti_status, bucket_config_name, destination_folder
):
    letter_notification = create_notification(template=sample_letter_template, billable_units=0,
                                              status='pending-virus-check', key_type=key_type,
                                              reference='{} letter'.format(key_type))
    filename = 'NOTIFY.{}'.format(letter_notification.reference)
    source_bucket_name = current_app.config['LETTERS_SCAN_BUCKET_NAME']
    target_bucket_name = current_app.config[bucket_config_name]

    conn = boto3.resource('s3', region_name='eu-west-1')
    conn.create_bucket(Bucket=source_bucket_name)
    conn.create_bucket(Bucket=target_bucket_name)

    s3 = boto3.client('s3', region_name='eu-west-1')
    s3.put_object(Bucket=source_bucket_name, Key=filename, Body=b'old_pdf')

    mock_get_page_count = mocker.patch('app.celery.letters_pdf_tasks.get_page_count', return_value=1)
    mock_s3upload = mocker.patch('app.celery.letters_pdf_tasks.s3upload')
    endpoint = 'http://localhost:9999/precompiled/sanitise'
    with requests_mock.mock() as rmock:
        rmock.request(
            "POST",
            endpoint,
            json={
                "file": base64.b64encode(b"new_pdf").decode("utf-8"),
                "validation_passed": True,
                "errors": {
                    "content_outside_of_printable_area": [],
                    "document_not_a4_size_portrait_orientation": [],
                }
            },
            status_code=200
        )
        process_virus_scan_passed(filename)

    assert letter_notification.status == noti_status
    assert letter_notification.billable_units == 1
    assert rmock.called
    assert rmock.request_history[0].url == endpoint

    mock_s3upload.assert_called_once_with(
        bucket_name=target_bucket_name,
        filedata=b'new_pdf',
        file_location=destination_folder + filename,
        region='eu-west-1',
    )
    mock_get_page_count.assert_called_once_with(b'old_pdf')


@freeze_time('2018-01-01 18:00')
@mock_s3
@pytest.mark.parametrize('key_type', [KEY_TYPE_NORMAL, KEY_TYPE_TEST])
def test_process_letter_task_check_virus_scan_passed_when_sanitise_fails(
    sample_letter_notification, mocker, key_type
):
    filename = 'NOTIFY.{}'.format(sample_letter_notification.reference)
    source_bucket_name = current_app.config['LETTERS_SCAN_BUCKET_NAME']
    target_bucket_name = current_app.config['INVALID_PDF_BUCKET_NAME']

    conn = boto3.resource('s3', region_name='eu-west-1')
    conn.create_bucket(Bucket=source_bucket_name)
    conn.create_bucket(Bucket=target_bucket_name)

    s3 = boto3.client('s3', region_name='eu-west-1')
    s3.put_object(Bucket=source_bucket_name, Key=filename, Body=b'pdf_content')

    sample_letter_notification.status = NOTIFICATION_PENDING_VIRUS_CHECK
    sample_letter_notification.key_type = key_type
    mock_move_s3 = mocker.patch('app.letters.utils._move_s3_object')
    mock_sanitise = mocker.patch('app.celery.letters_pdf_tasks._sanitise_precompiled_pdf', return_value=None)
    mock_get_page_count = mocker.patch('app.celery.letters_pdf_tasks.get_page_count', return_value=2)

    process_virus_scan_passed(filename)

    assert sample_letter_notification.status == NOTIFICATION_VALIDATION_FAILED
    assert sample_letter_notification.billable_units == 0
    mock_sanitise.assert_called_once_with(
        ANY,
        sample_letter_notification,
        b'pdf_content'
    )
    mock_move_s3.assert_called_once_with(
        source_bucket_name, filename,
        target_bucket_name, filename
    )

    mock_get_page_count.assert_called_once_with(b'pdf_content')


@freeze_time('2018-01-01 18:00')
@mock_s3
@pytest.mark.parametrize('key_type,notification_status,bucket_config_name', [
    (KEY_TYPE_NORMAL, NOTIFICATION_CREATED, 'LETTERS_PDF_BUCKET_NAME'),
    (KEY_TYPE_TEST, NOTIFICATION_DELIVERED, 'TEST_LETTERS_BUCKET_NAME')
])
def test_process_letter_task_check_virus_scan_passed_when_redaction_fails(
    sample_letter_notification, mocker, key_type, notification_status, bucket_config_name
):
    filename = 'NOTIFY.{}'.format(sample_letter_notification.reference)
    bucket_name = current_app.config['LETTERS_SCAN_BUCKET_NAME']
    target_bucket_name = current_app.config[bucket_config_name]

    conn = boto3.resource('s3', region_name='eu-west-1')
    conn.create_bucket(Bucket=bucket_name)
    conn.create_bucket(Bucket=target_bucket_name)

    s3 = boto3.client('s3', region_name='eu-west-1')
    s3.put_object(Bucket=bucket_name, Key=filename, Body=b'pdf_content')

    sample_letter_notification.status = NOTIFICATION_PENDING_VIRUS_CHECK
    sample_letter_notification.key_type = key_type
    mock_copy_s3 = mocker.patch('app.letters.utils._copy_s3_object')
    mocker.patch('app.celery.letters_pdf_tasks.get_page_count', return_value=2)

    endpoint = 'http://localhost:9999/precompiled/sanitise'
    with requests_mock.mock() as rmock:
        rmock.request(
            "POST",
            endpoint,
            json={
                "file": base64.b64encode(b"new_pdf").decode("utf-8"),
                "validation_passed": True,
                "redaction_failed_message": "No matches for address block during redaction procedure",
                "errors": {
                    "content_outside_of_printable_area": [],
                    "document_not_a4_size_portrait_orientation": []
                }
            },
            status_code=200
        )
        process_virus_scan_passed(filename)

    assert sample_letter_notification.billable_units == 2
    assert sample_letter_notification.status == notification_status
    if key_type == KEY_TYPE_NORMAL:
        mock_copy_s3.assert_called_once_with(
            bucket_name, filename,
            bucket_name, 'REDACTION_FAILURE/' + filename
        )
    else:
        mock_copy_s3.assert_not_called()


@freeze_time('2018-01-01 18:00')
@mock_s3
@pytest.mark.parametrize('key_type', [KEY_TYPE_NORMAL, KEY_TYPE_TEST])
def test_process_letter_task_check_virus_scan_passed_when_file_cannot_be_opened(
    sample_letter_notification, mocker, key_type
):
    filename = 'NOTIFY.{}'.format(sample_letter_notification.reference)
    source_bucket_name = current_app.config['LETTERS_SCAN_BUCKET_NAME']
    target_bucket_name = current_app.config['INVALID_PDF_BUCKET_NAME']

    conn = boto3.resource('s3', region_name='eu-west-1')
    conn.create_bucket(Bucket=source_bucket_name)
    conn.create_bucket(Bucket=target_bucket_name)

    s3 = boto3.client('s3', region_name='eu-west-1')
    s3.put_object(Bucket=source_bucket_name, Key=filename, Body=b'pdf_content')

    sample_letter_notification.status = NOTIFICATION_PENDING_VIRUS_CHECK
    sample_letter_notification.key_type = key_type
    mock_move_s3 = mocker.patch('app.letters.utils._move_s3_object')

    mock_get_page_count = mocker.patch('app.celery.letters_pdf_tasks.get_page_count', side_effect=PdfReadError)
    mock_sanitise = mocker.patch('app.celery.letters_pdf_tasks._sanitise_precompiled_pdf')

    process_virus_scan_passed(filename)

    mock_sanitise.assert_not_called()
    mock_get_page_count.assert_called_once_with(b'pdf_content')
    mock_move_s3.assert_called_once_with(
        source_bucket_name, filename,
        target_bucket_name, filename
    )
    assert sample_letter_notification.status == NOTIFICATION_VALIDATION_FAILED
    assert sample_letter_notification.billable_units == 0


@mock_s3
def test_process_virus_scan_passed_logs_error_and_sets_tech_failure_if_s3_error_uploading_to_live_bucket(
    mocker,
    sample_letter_notification,
):
    mock_logger = mocker.patch('app.celery.tasks.current_app.logger.exception')

    sample_letter_notification.status = NOTIFICATION_PENDING_VIRUS_CHECK
    filename = 'NOTIFY.{}'.format(sample_letter_notification.reference)

    source_bucket_name = current_app.config['LETTERS_SCAN_BUCKET_NAME']
    conn = boto3.resource('s3', region_name='eu-west-1')
    conn.create_bucket(Bucket=source_bucket_name)

    s3 = boto3.client('s3', region_name='eu-west-1')
    s3.put_object(Bucket=source_bucket_name, Key=filename, Body=b'pdf_content')

    mocker.patch('app.celery.letters_pdf_tasks.get_page_count', return_value=1)

    error_response = {
        'Error': {
            'Code': 'InvalidParameterValue',
            'Message': 'some error message from amazon',
            'Type': 'Sender'
        }
    }
    mocker.patch('app.celery.letters_pdf_tasks._upload_pdf_to_test_or_live_pdf_bucket',
                 side_effect=ClientError(error_response, 'operation_name'))

    endpoint = 'http://localhost:9999/precompiled/sanitise'
    with requests_mock.mock() as rmock:
        rmock.request(
            "POST",
            endpoint,
            json={
                "file": base64.b64encode(b"new_pdf").decode("utf-8"),
                "validation_passed": True,
                "errors": {
                    "content_outside_of_printable_area": [],
                    "document_not_a4_size_portrait_orientation": [],
                }
            },
            status_code=200
        )
        process_virus_scan_passed(filename)

    assert sample_letter_notification.status == NOTIFICATION_TECHNICAL_FAILURE
    mock_logger.assert_called_once_with(
        'Error uploading letter to live pdf bucket for notification: {}'.format(sample_letter_notification.id)
    )


def test_move_invalid_letter_and_update_status_logs_error_and_sets_tech_failure_state_if_s3_error(
    mocker,
    sample_letter_notification,
):
    error_response = {
        'Error': {
            'Code': 'InvalidParameterValue',
            'Message': 'some error message from amazon',
            'Type': 'Sender'
        }
    }
    mocker.patch('app.celery.letters_pdf_tasks.move_scan_to_invalid_pdf_bucket',
                 side_effect=ClientError(error_response, 'operation_name'))
    mock_logger = mocker.patch('app.celery.tasks.current_app.logger.exception')

    _move_invalid_letter_and_update_status(sample_letter_notification, 'filename', mocker.Mock())

    assert sample_letter_notification.status == NOTIFICATION_TECHNICAL_FAILURE
    mock_logger.assert_called_once_with(
        'Error when moving letter with id {} to invalid PDF bucket'.format(sample_letter_notification.id)
    )


def test_process_letter_task_check_virus_scan_failed(sample_letter_notification, mocker):
    filename = 'NOTIFY.{}'.format(sample_letter_notification.reference)
    sample_letter_notification.status = NOTIFICATION_PENDING_VIRUS_CHECK
    mock_move_failed_pdf = mocker.patch('app.celery.letters_pdf_tasks.move_failed_pdf')

    with pytest.raises(VirusScanError) as e:
        process_virus_scan_failed(filename)

    assert "Virus scan failed:" in str(e)
    mock_move_failed_pdf.assert_called_once_with(filename, ScanErrorType.FAILURE)
    assert sample_letter_notification.status == NOTIFICATION_VIRUS_SCAN_FAILED


def test_process_letter_task_check_virus_scan_error(sample_letter_notification, mocker):
    filename = 'NOTIFY.{}'.format(sample_letter_notification.reference)
    sample_letter_notification.status = NOTIFICATION_PENDING_VIRUS_CHECK
    mock_move_failed_pdf = mocker.patch('app.celery.letters_pdf_tasks.move_failed_pdf')

    with pytest.raises(VirusScanError) as e:
        process_virus_scan_error(filename)

    assert "Virus scan error:" in str(e)
    mock_move_failed_pdf.assert_called_once_with(filename, ScanErrorType.ERROR)
    assert sample_letter_notification.status == NOTIFICATION_TECHNICAL_FAILURE


def test_replay_letters_in_error_for_all_letters_in_error_bucket(notify_api, mocker):
    mockObject = boto3.resource('s3').Object('ERROR', 'ERROR/file_name')
    mocker.patch("app.celery.letters_pdf_tasks.get_file_names_from_error_bucket", return_value=[mockObject])
    mock_move = mocker.patch("app.celery.letters_pdf_tasks.move_error_pdf_to_scan_bucket")
    mock_celery = mocker.patch("app.celery.letters_pdf_tasks.notify_celery.send_task")
    replay_letters_in_error()
    mock_move.assert_called_once_with('file_name')
    mock_celery.assert_called_once_with(name='scan-file', kwargs={'filename': 'file_name'}, queue='antivirus-tasks')


def test_replay_letters_in_error_for_one_file(notify_api, mocker):
    mockObject = boto3.resource('s3').Object('ERROR', 'ERROR/file_name')
    mocker.patch("app.celery.letters_pdf_tasks.get_file_names_from_error_bucket", return_value=[mockObject])
    mock_move = mocker.patch("app.celery.letters_pdf_tasks.move_error_pdf_to_scan_bucket")
    mock_celery = mocker.patch("app.celery.letters_pdf_tasks.notify_celery.send_task")
    replay_letters_in_error("file_name")
    mock_move.assert_called_once_with('file_name')
    mock_celery.assert_called_once_with(name='scan-file', kwargs={'filename': 'file_name'}, queue='antivirus-tasks')


def test_sanitise_precompiled_pdf_returns_data_from_template_preview(rmock, sample_letter_notification):
    sample_letter_notification.status = NOTIFICATION_PENDING_VIRUS_CHECK
    endpoint = 'http://localhost:9999/precompiled/sanitise'
    with requests_mock.mock() as rmock:
        rmock.request(
            "POST",
            endpoint,
            json={
                "file": base64.b64encode(b"new_pdf").decode("utf-8"),
                "validation_passed": True,
                "errors": {
                    "content_outside_of_printable_area": [],
                    "document_not_a4_size_portrait_orientation": [],
                }
            },
            status_code=200
        )
        mock_celery = Mock(**{'retry.side_effect': Retry})
        response = _sanitise_precompiled_pdf(mock_celery, sample_letter_notification, b'old_pdf')
        assert rmock.called
        assert rmock.request_history[0].url == endpoint

    assert base64.b64decode(response.json()["file"].encode()) == b"new_pdf"
    assert rmock.last_request.text == 'old_pdf'


def test_sanitise_precompiled_pdf_returns_none_on_validation_error(rmock, sample_letter_notification):
    sample_letter_notification.status = NOTIFICATION_PENDING_VIRUS_CHECK

    endpoint = 'http://localhost:9999/precompiled/sanitise'
    with requests_mock.mock() as rmock:
        rmock.request(
            "POST",
            endpoint,
            json={
                "file": base64.b64encode(b"nyan").decode("utf-8"),
                "validation_passed": False,
                "errors": {
                    "content_outside_of_printable_area": [1],
                    "document_not_a4_size_portrait_orientation": [],
                }
            },
            status_code=400
        )
        mock_celery = Mock(**{'retry.side_effect': Retry})
        response = _sanitise_precompiled_pdf(mock_celery, sample_letter_notification, b'old_pdf')
        assert rmock.called
        assert rmock.request_history[0].url == endpoint

    assert response is None


def test_sanitise_precompiled_pdf_passes_the_service_id_and_notification_id_to_template_preview(
    mocker,
    sample_letter_notification,
):
    tp_mock = mocker.patch('app.celery.letters_pdf_tasks.requests_post')
    sample_letter_notification.status = NOTIFICATION_PENDING_VIRUS_CHECK
    mock_celery = Mock(**{'retry.side_effect': Retry})
    _sanitise_precompiled_pdf(mock_celery, sample_letter_notification, b'old_pdf')

    service_id = str(sample_letter_notification.service_id)
    notification_id = str(sample_letter_notification.id)

    tp_mock.assert_called_once_with(
        'http://localhost:9999/precompiled/sanitise',
        data=b'old_pdf',
        headers={'Authorization': 'Token my-secret-key',
                 'Service-ID': service_id,
                 'Notification-ID': notification_id}
    )


def test_sanitise_precompiled_pdf_retries_on_http_error(rmock, sample_letter_notification):
    sample_letter_notification.status = NOTIFICATION_PENDING_VIRUS_CHECK
    rmock.post('http://localhost:9999/precompiled/sanitise', content=b'new_pdf', status_code=500)
    mock_celery = Mock(**{'retry.side_effect': Retry})

    with pytest.raises(Retry):
        _sanitise_precompiled_pdf(mock_celery, sample_letter_notification, b'old_pdf')


def test_sanitise_precompiled_pdf_sets_notification_to_technical_failure_after_too_many_errors(
    rmock,
    sample_letter_notification
):
    sample_letter_notification.status = NOTIFICATION_PENDING_VIRUS_CHECK
    rmock.post('http://localhost:9999/precompiled/sanitise', content=b'new_pdf', status_code=500)
    mock_celery = Mock(**{'retry.side_effect': MaxRetriesExceededError})

    with pytest.raises(MaxRetriesExceededError):
        _sanitise_precompiled_pdf(mock_celery, sample_letter_notification, b'old_pdf')

    assert sample_letter_notification.status == NOTIFICATION_TECHNICAL_FAILURE<|MERGE_RESOLUTION|>--- conflicted
+++ resolved
@@ -120,18 +120,17 @@
 
     create_letters_pdf(sample_letter_notification.id)
 
-<<<<<<< HEAD
-    mock_s3.assert_called_with(
-        bucket_name=current_app.config['LETTERS_PDF_BUCKET_NAME'],
-        file_location='2017-12-05/NOTIFY.FOO.D.2.C.C.20171204173100.PDF',
-        filedata=b'\x00\x01',
-        region=current_app.config['AWS_REGION']
-=======
     filename = get_letter_pdf_filename(
         reference=sample_letter_notification.reference,
         crown=sample_letter_notification.service.crown,
         sending_date=sample_letter_notification.created_at
->>>>>>> 42415027
+    )
+
+    mock_s3.assert_called_with(
+        bucket_name=current_app.config['LETTERS_PDF_BUCKET_NAME'],
+        file_location=filename,
+        filedata=b'\x00\x01',
+        region=current_app.config['AWS_REGION']
     )
 
 
