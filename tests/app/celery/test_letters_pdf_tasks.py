--- conflicted
+++ resolved
@@ -33,21 +33,15 @@
     Notification,
     NOTIFICATION_CREATED,
     NOTIFICATION_DELIVERED,
-<<<<<<< HEAD
+    NOTIFICATION_PENDING_VIRUS_CHECK,
     NOTIFICATION_PERMANENT_FAILURE,
     NOTIFICATION_SENDING,
     NOTIFICATION_TECHNICAL_FAILURE,
+    NOTIFICATION_VALIDATION_FAILED,
     NOTIFICATION_VIRUS_SCAN_FAILED,
 )
+
 from tests.app.db import create_notification
-=======
-    NOTIFICATION_VIRUS_SCAN_FAILED,
-    NOTIFICATION_VALIDATION_FAILED,
-    NOTIFICATION_SENDING,
-    NOTIFICATION_TECHNICAL_FAILURE,
-    NOTIFICATION_PENDING_VIRUS_CHECK,
-)
->>>>>>> 4dbedd02
 
 from tests.conftest import set_config_values
 
@@ -347,7 +341,7 @@
 
 @freeze_time('2018-01-01 18:00')
 @mock_s3
-@pytest.mark.parametrize('key_type, noti_status,bucket_config_name,destination_folder', [
+@pytest.mark.parametrize('key_type,noti_status,bucket_config_name,destination_folder', [
     (KEY_TYPE_NORMAL, NOTIFICATION_CREATED, 'LETTERS_PDF_BUCKET_NAME', '2018-01-02/'),
     (KEY_TYPE_TEST, NOTIFICATION_DELIVERED, 'TEST_LETTERS_BUCKET_NAME', '')
 ])
@@ -368,31 +362,22 @@
     s3 = boto3.client('s3', region_name='eu-west-1')
     s3.put_object(Bucket=source_bucket_name, Key=filename, Body=b'pdf_content')
 
-<<<<<<< HEAD
     mocker.patch('app.celery.letters_pdf_tasks.pdf_page_count', return_value=1)
-=======
-    sample_letter_notification.status = NOTIFICATION_PENDING_VIRUS_CHECK
-    sample_letter_notification.key_type = key_type
->>>>>>> 4dbedd02
     mock_s3upload = mocker.patch('app.celery.letters_pdf_tasks.s3upload')
-    mock_sanitise = mocker.patch('app.celery.letters_pdf_tasks._sanitise_precomiled_pdf', return_value="success")
+    mock_sanitise = mocker.patch('app.celery.letters_pdf_tasks._sanitise_precomiled_pdf', return_value="pdf_content")
 
     process_virus_scan_passed(filename)
 
-<<<<<<< HEAD
     assert letter_notification.status == noti_status
     assert letter_notification.billable_units == 1
-=======
-    assert sample_letter_notification.status == noti_status
     mock_sanitise.assert_called_once_with(
         ANY,
-        sample_letter_notification,
+        letter_notification,
         b'pdf_content'
     )
->>>>>>> 4dbedd02
     mock_s3upload.assert_called_once_with(
         bucket_name=target_bucket_name,
-        filedata="success",
+        filedata=b'pdf_content',
         file_location=destination_folder + filename,
         region='eu-west-1',
     )
@@ -427,7 +412,7 @@
     assert sample_letter_notification.status == NOTIFICATION_VALIDATION_FAILED
     mock_sanitise.assert_called_once_with(
         ANY,
-        letter_notification,
+        sample_letter_notification,
         b'pdf_content'
     )
     mock_move_s3.assert_called_once_with(
