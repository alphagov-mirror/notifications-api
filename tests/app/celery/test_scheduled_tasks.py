from datetime import datetime, timedelta
from functools import partial
from unittest.mock import call, patch, PropertyMock

import functools
from flask import current_app

import pytest
from freezegun import freeze_time

from app import db
from app.celery import scheduled_tasks
from app.celery.scheduled_tasks import (
    check_job_status,
    delete_dvla_response_files_older_than_seven_days,
    delete_email_notifications_older_than_seven_days,
    delete_inbound_sms_older_than_seven_days,
    delete_invitations,
    delete_notifications_created_more_than_a_week_ago_by_type,
    delete_letter_notifications_older_than_seven_days,
    delete_sms_notifications_older_than_seven_days,
    delete_verify_codes,
    remove_csv_files,
    remove_transformed_dvla_files,
    run_scheduled_jobs,
    run_letter_jobs,
    run_letter_api_notifications,
    populate_monthly_billing,
    s3,
    send_daily_performance_platform_stats,
    send_scheduled_notifications,
    send_total_sent_notifications_to_performance_platform,
    switch_current_sms_provider_on_slow_delivery,
    timeout_job_statistics,
    timeout_notifications,
    daily_stats_template_usage_by_month
)
from app.clients.performance_platform.performance_platform_client import PerformancePlatformClient
from app.config import QueueNames, TaskNames
from app.dao.jobs_dao import dao_get_job_by_id
from app.dao.notifications_dao import dao_get_scheduled_notifications
from app.dao.provider_details_dao import (
    dao_update_provider_details,
    get_current_provider
)
from app.models import (
    MonthlyBilling,
    NotificationHistory,
    Service,
    StatsTemplateUsageByMonth,
    JOB_STATUS_READY_TO_SEND,
    JOB_STATUS_IN_PROGRESS,
    JOB_STATUS_SENT_TO_DVLA,
    KEY_TYPE_TEST,
    LETTER_TYPE,
    NOTIFICATION_CREATED,
    NOTIFICATION_PENDING,
    SMS_TYPE
)
from app.utils import get_london_midnight_in_utc
from app.v2.errors import JobIncompleteError
from tests.app.db import create_notification, create_service, create_template, create_job, create_rate

from tests.app.conftest import (
    sample_job as create_sample_job,
    sample_notification_history as create_notification_history,
    sample_template as create_sample_template,
    create_custom_template,
    datetime_in_past
)
from tests.app.aws.test_s3 import single_s3_object_stub
from tests.conftest import set_config_values


def _create_slow_delivery_notification(provider='mmg'):
    now = datetime.utcnow()
    five_minutes_from_now = now + timedelta(minutes=5)
    service = Service.query.get(current_app.config['FUNCTIONAL_TEST_PROVIDER_SERVICE_ID'])
    if not service:
        service = create_service(
            service_id=current_app.config.get('FUNCTIONAL_TEST_PROVIDER_SERVICE_ID')
        )

    template = create_custom_template(
        service=service,
        user=service.users[0],
        template_config_name='FUNCTIONAL_TEST_PROVIDER_SMS_TEMPLATE_ID',
        template_type='sms'
    )

    create_notification(
        template=template,
        status='delivered',
        sent_by=provider,
        updated_at=five_minutes_from_now
    )


@pytest.mark.skip(reason="This doesn't actually test the celery task wraps the function")
def test_should_have_decorated_tasks_functions():
    """
    TODO: This test needs to be reviewed as this doesn't actually
    test that the celery task is wrapping the function. We're also
    running similar tests elsewhere which also need review.
    """
    assert delete_verify_codes.__wrapped__.__name__ == 'delete_verify_codes'
    assert delete_notifications_created_more_than_a_week_ago_by_type.__wrapped__.__name__ == \
        'delete_notifications_created_more_than_a_week_ago_by_type'
    assert timeout_notifications.__wrapped__.__name__ == 'timeout_notifications'
    assert delete_invitations.__wrapped__.__name__ == 'delete_invitations'
    assert run_scheduled_jobs.__wrapped__.__name__ == 'run_scheduled_jobs'
    assert remove_csv_files.__wrapped__.__name__ == 'remove_csv_files'
    assert send_daily_performance_platform_stats.__wrapped__.__name__ == 'send_daily_performance_platform_stats'
    assert switch_current_sms_provider_on_slow_delivery.__wrapped__.__name__ == \
        'switch_current_sms_provider_on_slow_delivery'
    assert delete_inbound_sms_older_than_seven_days.__wrapped__.__name__ == \
        'delete_inbound_sms_older_than_seven_days'
    assert remove_transformed_dvla_files.__wrapped__.__name__ == \
        'remove_transformed_dvla_files'
    assert delete_dvla_response_files_older_than_seven_days.__wrapped__.__name__ == \
        'delete_dvla_response_files_older_than_seven_days'
    assert populate_monthly_billing.__wrapped__.__name__ == \
        'populate_monthly_billing'


@pytest.fixture(scope='function')
def prepare_current_provider(restore_provider_details):
    initial_provider = get_current_provider('sms')
    initial_provider.updated_at = datetime.utcnow() - timedelta(minutes=30)
    dao_update_provider_details(initial_provider)


def test_should_call_delete_sms_notifications_more_than_week_in_task(notify_api, mocker):
    mocked = mocker.patch('app.celery.scheduled_tasks.delete_notifications_created_more_than_a_week_ago_by_type')
    delete_sms_notifications_older_than_seven_days()
    mocked.assert_called_once_with('sms')


def test_should_call_delete_email_notifications_more_than_week_in_task(notify_api, mocker):
    mocked_notifications = mocker.patch(
        'app.celery.scheduled_tasks.delete_notifications_created_more_than_a_week_ago_by_type')
    delete_email_notifications_older_than_seven_days()
    mocked_notifications.assert_called_once_with('email')


def test_should_call_delete_letter_notifications_more_than_week_in_task(notify_api, mocker):
    mocked = mocker.patch('app.celery.scheduled_tasks.delete_notifications_created_more_than_a_week_ago_by_type')
    delete_letter_notifications_older_than_seven_days()
    mocked.assert_called_once_with('letter')


def test_should_call_delete_codes_on_delete_verify_codes_task(notify_api, mocker):
    mocker.patch('app.celery.scheduled_tasks.delete_codes_older_created_more_than_a_day_ago')
    delete_verify_codes()
    assert scheduled_tasks.delete_codes_older_created_more_than_a_day_ago.call_count == 1


def test_should_call_delete_invotations_on_delete_invitations_task(notify_api, mocker):
    mocker.patch('app.celery.scheduled_tasks.delete_invitations_created_more_than_two_days_ago')
    delete_invitations()
    assert scheduled_tasks.delete_invitations_created_more_than_two_days_ago.call_count == 1


def test_update_status_of_notifications_after_timeout(notify_api, sample_template):
    with notify_api.test_request_context():
        not1 = create_notification(
            template=sample_template,
            status='sending',
            created_at=datetime.utcnow() - timedelta(
                seconds=current_app.config.get('SENDING_NOTIFICATIONS_TIMEOUT_PERIOD') + 10))
        not2 = create_notification(
            template=sample_template,
            status='created',
            created_at=datetime.utcnow() - timedelta(
                seconds=current_app.config.get('SENDING_NOTIFICATIONS_TIMEOUT_PERIOD') + 10))
        not3 = create_notification(
            template=sample_template,
            status='pending',
            created_at=datetime.utcnow() - timedelta(
                seconds=current_app.config.get('SENDING_NOTIFICATIONS_TIMEOUT_PERIOD') + 10))
        timeout_notifications()

        assert not1.status == 'temporary-failure'
        assert not2.status == 'technical-failure'
        assert not3.status == 'temporary-failure'


def test_not_update_status_of_notification_before_timeout(notify_api, sample_template):
    with notify_api.test_request_context():
        not1 = create_notification(
            template=sample_template,
            status='sending',
            created_at=datetime.utcnow() - timedelta(
                seconds=current_app.config.get('SENDING_NOTIFICATIONS_TIMEOUT_PERIOD') - 10))
        timeout_notifications()
        assert not1.status == 'sending'


def test_should_not_update_status_of_letter_notifications(client, sample_letter_template):
    created_at = datetime.utcnow() - timedelta(days=5)
    not1 = create_notification(template=sample_letter_template, status='sending', created_at=created_at)
    not2 = create_notification(template=sample_letter_template, status='created', created_at=created_at)

    timeout_notifications()

    assert not1.status == 'sending'
    assert not2.status == 'created'


def test_should_update_scheduled_jobs_and_put_on_queue(notify_db, notify_db_session, mocker):
    mocked = mocker.patch('app.celery.tasks.process_job.apply_async')

    one_minute_in_the_past = datetime.utcnow() - timedelta(minutes=1)
    job = create_sample_job(notify_db, notify_db_session, scheduled_for=one_minute_in_the_past, job_status='scheduled')

    run_scheduled_jobs()

    updated_job = dao_get_job_by_id(job.id)
    assert updated_job.job_status == 'pending'
    mocked.assert_called_with([str(job.id)], queue="job-tasks")


def test_should_update_all_scheduled_jobs_and_put_on_queue(notify_db, notify_db_session, mocker):
    mocked = mocker.patch('app.celery.tasks.process_job.apply_async')

    one_minute_in_the_past = datetime.utcnow() - timedelta(minutes=1)
    ten_minutes_in_the_past = datetime.utcnow() - timedelta(minutes=10)
    twenty_minutes_in_the_past = datetime.utcnow() - timedelta(minutes=20)
    job_1 = create_sample_job(
        notify_db,
        notify_db_session,
        scheduled_for=one_minute_in_the_past,
        job_status='scheduled'
    )
    job_2 = create_sample_job(
        notify_db,
        notify_db_session,
        scheduled_for=ten_minutes_in_the_past,
        job_status='scheduled'
    )
    job_3 = create_sample_job(
        notify_db,
        notify_db_session,
        scheduled_for=twenty_minutes_in_the_past,
        job_status='scheduled'
    )

    run_scheduled_jobs()

    assert dao_get_job_by_id(job_1.id).job_status == 'pending'
    assert dao_get_job_by_id(job_2.id).job_status == 'pending'
    assert dao_get_job_by_id(job_2.id).job_status == 'pending'

    mocked.assert_has_calls([
        call([str(job_3.id)], queue="job-tasks"),
        call([str(job_2.id)], queue="job-tasks"),
        call([str(job_1.id)], queue="job-tasks")
    ])


@freeze_time('2016-10-18T10:00:00')
def test_will_remove_csv_files_for_jobs_older_than_seven_days(
    notify_db, notify_db_session, mocker, sample_template
):
    mocker.patch('app.celery.scheduled_tasks.s3.remove_job_from_s3')
    """
    Jobs older than seven days are deleted, but only two day's worth (two-day window)
    """
    seven_days_ago = datetime.utcnow() - timedelta(days=7)
    just_under_seven_days = seven_days_ago + timedelta(seconds=1)
    eight_days_ago = seven_days_ago - timedelta(days=1)
    nine_days_ago = eight_days_ago - timedelta(days=1)
    just_under_nine_days = nine_days_ago + timedelta(seconds=1)
    nine_days_one_second_ago = nine_days_ago - timedelta(seconds=1)

    create_sample_job(notify_db, notify_db_session, created_at=nine_days_one_second_ago)
    job1_to_delete = create_sample_job(notify_db, notify_db_session, created_at=eight_days_ago)
    job2_to_delete = create_sample_job(notify_db, notify_db_session, created_at=just_under_nine_days)
    create_sample_job(notify_db, notify_db_session, created_at=seven_days_ago)
    create_sample_job(notify_db, notify_db_session, created_at=just_under_seven_days)

    remove_csv_files(job_types=[sample_template.template_type])

    assert s3.remove_job_from_s3.call_args_list == [
        call(job1_to_delete.service_id, job1_to_delete.id),
        call(job2_to_delete.service_id, job2_to_delete.id)
    ]


def test_send_daily_performance_stats_calls_does_not_send_if_inactive(client, mocker):
    send_mock = mocker.patch('app.celery.scheduled_tasks.total_sent_notifications.send_total_notifications_sent_for_day_stats')  # noqa

    with patch.object(
        PerformancePlatformClient,
        'active',
        new_callable=PropertyMock
    ) as mock_active:
        mock_active.return_value = False
        send_daily_performance_platform_stats()

    assert send_mock.call_count == 0


@freeze_time("2016-01-11 12:30:00")
def test_send_total_sent_notifications_to_performance_platform_calls_with_correct_totals(
    notify_db,
    notify_db_session,
    sample_template,
    mocker
):
    perf_mock = mocker.patch('app.celery.scheduled_tasks.total_sent_notifications.send_total_notifications_sent_for_day_stats')  # noqa

    notification_history = partial(
        create_notification_history,
        notify_db,
        notify_db_session,
        sample_template,
        status='delivered'
    )

    notification_history(notification_type='email')
    notification_history(notification_type='sms')

    # Create some notifications for the day before
    yesterday = datetime(2016, 1, 10, 15, 30, 0, 0)
    with freeze_time(yesterday):
        notification_history(notification_type='sms')
        notification_history(notification_type='sms')
        notification_history(notification_type='email')
        notification_history(notification_type='email')
        notification_history(notification_type='email')

    with patch.object(
        PerformancePlatformClient,
        'active',
        new_callable=PropertyMock
    ) as mock_active:
        mock_active.return_value = True
        send_total_sent_notifications_to_performance_platform()

        perf_mock.assert_has_calls([
            call(get_london_midnight_in_utc(yesterday), 'sms', 2),
            call(get_london_midnight_in_utc(yesterday), 'email', 3)
        ])


def test_switch_current_sms_provider_on_slow_delivery_does_not_run_if_config_unset(
    notify_api,
    mocker
):
    get_notifications_mock = mocker.patch(
        'app.celery.scheduled_tasks.is_delivery_slow_for_provider'
    )
    toggle_sms_mock = mocker.patch('app.celery.scheduled_tasks.dao_toggle_sms_provider')

    with set_config_values(notify_api, {
        'FUNCTIONAL_TEST_PROVIDER_SERVICE_ID': None,
        'FUNCTIONAL_TEST_PROVIDER_SMS_TEMPLATE_ID': None
    }):
        switch_current_sms_provider_on_slow_delivery()

    assert get_notifications_mock.called is False
    assert toggle_sms_mock.called is False


def test_switch_providers_on_slow_delivery_runs_if_config_set(
    notify_api,
    mocker,
    prepare_current_provider
):
    get_notifications_mock = mocker.patch(
        'app.celery.scheduled_tasks.is_delivery_slow_for_provider',
        return_value=[]
    )

    with set_config_values(notify_api, {
        'FUNCTIONAL_TEST_PROVIDER_SERVICE_ID': '7954469d-8c6d-43dc-b8f7-86be2d69f5f3',
        'FUNCTIONAL_TEST_PROVIDER_SMS_TEMPLATE_ID': '331a63e6-f1aa-4588-ad3f-96c268788ae7'
    }):
        switch_current_sms_provider_on_slow_delivery()

    assert get_notifications_mock.called is True


def test_switch_providers_triggers_on_slow_notification_delivery(
    notify_api,
    mocker,
    prepare_current_provider,
    sample_user
):
    mocker.patch('app.provider_details.switch_providers.get_user_by_id', return_value=sample_user)
    starting_provider = get_current_provider('sms')

    with set_config_values(notify_api, {
        'FUNCTIONAL_TEST_PROVIDER_SERVICE_ID': '7954469d-8c6d-43dc-b8f7-86be2d69f5f3',
        'FUNCTIONAL_TEST_PROVIDER_SMS_TEMPLATE_ID': '331a63e6-f1aa-4588-ad3f-96c268788ae7'
    }):
        _create_slow_delivery_notification(starting_provider.identifier)
        _create_slow_delivery_notification(starting_provider.identifier)
        switch_current_sms_provider_on_slow_delivery()

    new_provider = get_current_provider('sms')
    assert new_provider.identifier != starting_provider.identifier
    assert new_provider.priority < starting_provider.priority


def test_switch_providers_on_slow_delivery_does_not_switch_if_already_switched(
    notify_api,
    mocker,
    prepare_current_provider,
    sample_user
):
    mocker.patch('app.provider_details.switch_providers.get_user_by_id', return_value=sample_user)
    starting_provider = get_current_provider('sms')

    with set_config_values(notify_api, {
        'FUNCTIONAL_TEST_PROVIDER_SERVICE_ID': '7954469d-8c6d-43dc-b8f7-86be2d69f5f3',
        'FUNCTIONAL_TEST_PROVIDER_SMS_TEMPLATE_ID': '331a63e6-f1aa-4588-ad3f-96c268788ae7'
    }):
        _create_slow_delivery_notification()
        _create_slow_delivery_notification()

        switch_current_sms_provider_on_slow_delivery()
        switch_current_sms_provider_on_slow_delivery()

    new_provider = get_current_provider('sms')
    assert new_provider.identifier != starting_provider.identifier
    assert new_provider.priority < starting_provider.priority


def test_switch_providers_on_slow_delivery_does_not_switch_based_on_older_notifications(
    notify_api,
    mocker,
    prepare_current_provider,
    sample_user,

):
    """
    Assume we have three slow delivery notifications for the current provider x. This triggers
    a switch to provider y. If we experience some slow delivery notifications on this provider,
    we switch back to provider x.

    Provider x had three slow deliveries initially, but we do not want to trigger another switch
    based on these as they are old. We only want to look for slow notifications after the point at
    which we switched back to provider x.
    """
    mocker.patch('app.provider_details.switch_providers.get_user_by_id', return_value=sample_user)
    starting_provider = get_current_provider('sms')

    with set_config_values(notify_api, {
        'FUNCTIONAL_TEST_PROVIDER_SERVICE_ID': '7954469d-8c6d-43dc-b8f7-86be2d69f5f3',
        'FUNCTIONAL_TEST_PROVIDER_SMS_TEMPLATE_ID': '331a63e6-f1aa-4588-ad3f-96c268788ae7'
    }):
        # Provider x -> y
        _create_slow_delivery_notification(starting_provider.identifier)
        _create_slow_delivery_notification(starting_provider.identifier)
        _create_slow_delivery_notification(starting_provider.identifier)
        switch_current_sms_provider_on_slow_delivery()

        current_provider = get_current_provider('sms')
        assert current_provider.identifier != starting_provider.identifier

        # Provider y -> x
        _create_slow_delivery_notification(current_provider.identifier)
        _create_slow_delivery_notification(current_provider.identifier)
        switch_current_sms_provider_on_slow_delivery()

        new_provider = get_current_provider('sms')
        assert new_provider.identifier != current_provider.identifier

        # Expect to stay on provider x
        switch_current_sms_provider_on_slow_delivery()
        current_provider = get_current_provider('sms')
        assert starting_provider.identifier == current_provider.identifier


@freeze_time("2017-05-01 14:00:00")
def test_should_send_all_scheduled_notifications_to_deliver_queue(sample_template, mocker):
    mocked = mocker.patch('app.celery.provider_tasks.deliver_sms')
    message_to_deliver = create_notification(template=sample_template, scheduled_for="2017-05-01 13:15")
    create_notification(template=sample_template, scheduled_for="2017-05-01 10:15", status='delivered')
    create_notification(template=sample_template)
    create_notification(template=sample_template, scheduled_for="2017-05-01 14:15")

    scheduled_notifications = dao_get_scheduled_notifications()
    assert len(scheduled_notifications) == 1

    send_scheduled_notifications()

    mocked.apply_async.assert_called_once_with([str(message_to_deliver.id)], queue='send-sms-tasks')
    scheduled_notifications = dao_get_scheduled_notifications()
    assert not scheduled_notifications


def test_timeout_job_statistics_called_with_notification_timeout(notify_api, mocker):
    notify_api.config['SENDING_NOTIFICATIONS_TIMEOUT_PERIOD'] = 999
    dao_mock = mocker.patch('app.celery.scheduled_tasks.dao_timeout_job_statistics')
    timeout_job_statistics()
    dao_mock.assert_called_once_with(999)


def test_should_call_delete_inbound_sms_older_than_seven_days(notify_api, mocker):
    mocker.patch('app.celery.scheduled_tasks.delete_inbound_sms_created_more_than_a_week_ago')
    delete_inbound_sms_older_than_seven_days()
    assert scheduled_tasks.delete_inbound_sms_created_more_than_a_week_ago.call_count == 1


@freeze_time('2017-01-01 10:00:00')
def test_remove_csv_files_filters_by_type(mocker, sample_service):
    mocker.patch('app.celery.scheduled_tasks.s3.remove_job_from_s3')
    """
    Jobs older than seven days are deleted, but only two day's worth (two-day window)
    """
    letter_template = create_template(service=sample_service, template_type=LETTER_TYPE)
    sms_template = create_template(service=sample_service, template_type=SMS_TYPE)

    eight_days_ago = datetime.utcnow() - timedelta(days=8)

    job_to_delete = create_job(template=letter_template, created_at=eight_days_ago)
    create_job(template=sms_template, created_at=eight_days_ago)

    remove_csv_files(job_types=[LETTER_TYPE])

    assert s3.remove_job_from_s3.call_args_list == [
        call(job_to_delete.service_id, job_to_delete.id),
    ]


@freeze_time('2017-01-01 10:00:00')
def test_remove_dvla_transformed_files_removes_expected_files(mocker, sample_service):
    mocker.patch('app.celery.scheduled_tasks.s3.remove_transformed_dvla_file')

    letter_template = create_template(service=sample_service, template_type=LETTER_TYPE)

    job = partial(create_job, template=letter_template)

    seven_days_ago = datetime.utcnow() - timedelta(days=7)
    just_under_seven_days = seven_days_ago + timedelta(seconds=1)
    just_over_seven_days = seven_days_ago - timedelta(seconds=1)
    eight_days_ago = seven_days_ago - timedelta(days=1)
    nine_days_ago = eight_days_ago - timedelta(days=1)
    just_under_nine_days = nine_days_ago + timedelta(seconds=1)
    just_over_nine_days = nine_days_ago - timedelta(seconds=1)

    job(created_at=seven_days_ago)
    job(created_at=just_under_seven_days)
    job_to_delete_1 = job(created_at=just_over_seven_days)
    job_to_delete_2 = job(created_at=eight_days_ago)
    job_to_delete_3 = job(created_at=nine_days_ago)
    job_to_delete_4 = job(created_at=just_under_nine_days)
    job(created_at=just_over_nine_days)

    remove_transformed_dvla_files()

    s3.remove_transformed_dvla_file.assert_has_calls([
        call(job_to_delete_1.id),
        call(job_to_delete_2.id),
        call(job_to_delete_3.id),
        call(job_to_delete_4.id),
    ], any_order=True)


def test_remove_dvla_transformed_files_does_not_remove_files(mocker, sample_service):
    mocker.patch('app.celery.scheduled_tasks.s3.remove_transformed_dvla_file')

    letter_template = create_template(service=sample_service, template_type=LETTER_TYPE)

    job = partial(create_job, template=letter_template)

    yesterday = datetime.utcnow() - timedelta(days=1)
    six_days_ago = datetime.utcnow() - timedelta(days=6)
    seven_days_ago = six_days_ago - timedelta(days=1)
    just_over_nine_days = seven_days_ago - timedelta(days=2, seconds=1)

    job(created_at=yesterday)
    job(created_at=six_days_ago)
    job(created_at=seven_days_ago)
    job(created_at=just_over_nine_days)

    remove_transformed_dvla_files()

    s3.remove_transformed_dvla_file.assert_has_calls([])


@freeze_time("2016-01-01 11:00:00")
def test_delete_dvla_response_files_older_than_seven_days_removes_old_files(notify_api, mocker):
    AFTER_SEVEN_DAYS = datetime_in_past(days=8)
    single_page_s3_objects = [{
        "Contents": [
            single_s3_object_stub('bar/foo1.txt', AFTER_SEVEN_DAYS),
            single_s3_object_stub('bar/foo2.txt', AFTER_SEVEN_DAYS),
        ]
    }]
    mocker.patch(
        'app.celery.scheduled_tasks.s3.get_s3_bucket_objects', return_value=single_page_s3_objects[0]["Contents"]
    )
    remove_s3_mock = mocker.patch('app.celery.scheduled_tasks.s3.remove_s3_object')

    delete_dvla_response_files_older_than_seven_days()

    remove_s3_mock.assert_has_calls([
        call(current_app.config['DVLA_RESPONSE_BUCKET_NAME'], single_page_s3_objects[0]["Contents"][0]["Key"]),
        call(current_app.config['DVLA_RESPONSE_BUCKET_NAME'], single_page_s3_objects[0]["Contents"][1]["Key"])
    ])


@freeze_time("2016-01-01 11:00:00")
def test_delete_dvla_response_files_older_than_seven_days_does_not_remove_files(notify_api, mocker):
    START_DATE = datetime_in_past(days=9)
    JUST_BEFORE_START_DATE = datetime_in_past(days=9, seconds=1)
    END_DATE = datetime_in_past(days=7)
    JUST_AFTER_END_DATE = END_DATE + timedelta(seconds=1)

    single_page_s3_objects = [{
        "Contents": [
            single_s3_object_stub('bar/foo1.txt', JUST_BEFORE_START_DATE),
            single_s3_object_stub('bar/foo2.txt', START_DATE),
            single_s3_object_stub('bar/foo3.txt', END_DATE),
            single_s3_object_stub('bar/foo4.txt', JUST_AFTER_END_DATE),
        ]
    }]
    mocker.patch(
        'app.celery.scheduled_tasks.s3.get_s3_bucket_objects', return_value=single_page_s3_objects[0]["Contents"]
    )
    remove_s3_mock = mocker.patch('app.celery.scheduled_tasks.s3.remove_s3_object')
    delete_dvla_response_files_older_than_seven_days()

    remove_s3_mock.assert_not_called()


@freeze_time("2017-07-12 02:00:00")
def test_populate_monthly_billing_populates_correctly(sample_template):
    yesterday = datetime(2017, 7, 11, 13, 30)
    jul_month_start = datetime(2017, 6, 30, 23)
    jul_month_end = datetime(2017, 7, 31, 22, 59, 59, 99999)
    create_rate(datetime(2016, 1, 1), 0.0123, 'sms')

    create_notification(template=sample_template, status='delivered', created_at=yesterday)
    create_notification(template=sample_template, status='delivered', created_at=yesterday - timedelta(days=1))
    create_notification(template=sample_template, status='delivered', created_at=yesterday + timedelta(days=1))
    # not included in billing
    create_notification(template=sample_template, status='delivered', created_at=yesterday - timedelta(days=30))

    populate_monthly_billing()

    monthly_billing = MonthlyBilling.query.order_by(MonthlyBilling.notification_type).all()

    assert len(monthly_billing) == 3

    assert monthly_billing[0].service_id == sample_template.service_id
    assert monthly_billing[0].start_date == jul_month_start
    assert monthly_billing[0].end_date == jul_month_end
    assert monthly_billing[0].notification_type == 'email'
    assert monthly_billing[0].monthly_totals == []

    assert monthly_billing[1].service_id == sample_template.service_id
    assert monthly_billing[1].start_date == jul_month_start
    assert monthly_billing[1].end_date == jul_month_end
    assert monthly_billing[1].notification_type == 'sms'
    assert sorted(monthly_billing[1].monthly_totals[0]) == sorted(
        {
            'international': False,
            'rate_multiplier': 1,
            'billing_units': 3,
            'rate': 0.0123,
            'total_cost': 0.0369
        }
    )

    assert monthly_billing[2].service_id == sample_template.service_id
    assert monthly_billing[2].start_date == jul_month_start
    assert monthly_billing[2].end_date == jul_month_end
    assert monthly_billing[2].notification_type == 'letter'
    assert monthly_billing[2].monthly_totals == []


@freeze_time("2016-04-01 23:00:00")
def test_populate_monthly_billing_updates_correct_month_in_bst(sample_template):
    yesterday = datetime.utcnow() - timedelta(days=1)
    apr_month_start = datetime(2016, 3, 31, 23)
    apr_month_end = datetime(2016, 4, 30, 22, 59, 59, 99999)
    create_rate(datetime(2016, 1, 1), 0.0123, 'sms')
    create_notification(template=sample_template, status='delivered', created_at=yesterday)
    populate_monthly_billing()

    monthly_billing = MonthlyBilling.query.order_by(MonthlyBilling.notification_type).all()

    assert len(monthly_billing) == 3

    assert monthly_billing[0].service_id == sample_template.service_id
    assert monthly_billing[0].start_date == apr_month_start
    assert monthly_billing[0].end_date == apr_month_end
    assert monthly_billing[0].notification_type == 'email'
    assert monthly_billing[0].monthly_totals == []

    assert monthly_billing[1].service_id == sample_template.service_id
    assert monthly_billing[1].start_date == apr_month_start
    assert monthly_billing[1].end_date == apr_month_end
    assert monthly_billing[1].notification_type == 'sms'
    assert monthly_billing[1].monthly_totals[0]['billing_units'] == 1
    assert monthly_billing[1].monthly_totals[0]['total_cost'] == 0.0123

    assert monthly_billing[2].service_id == sample_template.service_id
    assert monthly_billing[2].start_date == apr_month_start
    assert monthly_billing[2].end_date == apr_month_end
    assert monthly_billing[2].notification_type == 'letter'
    assert monthly_billing[2].monthly_totals == []
<<<<<<< HEAD
=======

>>>>>>> 4ea79d9e

def test_run_letter_jobs(client, mocker, sample_letter_template):
    jobs = [create_job(template=sample_letter_template, job_status=JOB_STATUS_READY_TO_SEND),
            create_job(template=sample_letter_template, job_status=JOB_STATUS_READY_TO_SEND)]
    job_ids = [str(j.id) for j in jobs]
    mocker.patch(
        "app.celery.scheduled_tasks.dao_get_letter_job_ids_by_status",
        return_value=job_ids
    )
    mock_celery = mocker.patch("app.celery.tasks.notify_celery.send_task")

    run_letter_jobs()

    mock_celery.assert_called_once_with(name=TaskNames.DVLA_JOBS,
                                        args=(job_ids,),
                                        queue=QueueNames.PROCESS_FTP)


def test_run_letter_jobs_does_nothing_if_no_ready_jobs(client, mocker, sample_letter_template):
    create_job(sample_letter_template, job_status=JOB_STATUS_IN_PROGRESS)
    create_job(sample_letter_template, job_status=JOB_STATUS_SENT_TO_DVLA)
    mock_celery = mocker.patch("app.celery.tasks.notify_celery.send_task")

    run_letter_jobs()

    assert not mock_celery.called


def test_run_letter_api_notifications_triggers_ftp_task(client, mocker, sample_letter_notification):
    file_contents_mock = mocker.patch(
        'app.celery.scheduled_tasks.create_dvla_file_contents_for_notifications',
        return_value='foo\nbar'
    )
    s3upload = mocker.patch('app.celery.scheduled_tasks.s3upload')
    mock_celery = mocker.patch('app.celery.tasks.notify_celery.send_task')
    filename = '2017-01-01T12:00:00-dvla-notifications.txt'

    with freeze_time('2017-01-01 12:00:00'):
        run_letter_api_notifications()

    assert sample_letter_notification.status == NOTIFICATION_PENDING
    file_contents_mock.assert_called_once_with([sample_letter_notification])
    s3upload.assert_called_once_with(
        # with trailing new line added
        filedata='foo\nbar\n',
        region='eu-west-1',
        bucket_name='test-dvla-letter-api-files',
        file_location=filename
    )
    mock_celery.assert_called_once_with(
        name=TaskNames.DVLA_NOTIFICATIONS,
        kwargs={'filename': filename},
        queue=QueueNames.PROCESS_FTP
    )


def test_run_letter_api_notifications_does_nothing_if_no_created_notifications(
    mocker,
    sample_letter_template,
    sample_letter_job,
    sample_api_key
):
    letter_job_notification = create_notification(
        sample_letter_template,
        job=sample_letter_job
    )
    create_notification(
        sample_letter_template,
        status=NOTIFICATION_PENDING,
        api_key=sample_api_key
    )
    test_api_key_notification = create_notification(
        sample_letter_template,
        key_type=KEY_TYPE_TEST
    )

    mock_celery = mocker.patch('app.celery.tasks.notify_celery.send_task')

    run_letter_api_notifications()

    assert not mock_celery.called
    assert letter_job_notification.status == NOTIFICATION_CREATED
    assert test_api_key_notification.status == NOTIFICATION_CREATED


def test_check_job_status_task_raises_job_incomplete_error(mocker, sample_template):
    mock_celery = mocker.patch('app.celery.tasks.notify_celery.send_task')
    job = create_job(template=sample_template, notification_count=3,
                     created_at=datetime.utcnow() - timedelta(minutes=31),
                     processing_started=datetime.utcnow() - timedelta(minutes=31),
                     job_status=JOB_STATUS_IN_PROGRESS)
    create_notification(template=sample_template, job=job)
    with pytest.raises(expected_exception=JobIncompleteError) as e:
        check_job_status()
    assert e.value.message == "Job(s) ['{}'] have not completed.".format(str(job.id))

    mock_celery.assert_called_once_with(
        name=TaskNames.PROCESS_INCOMPLETE_JOBS,
        args=([str(job.id)],),
        queue=QueueNames.JOBS
    )


def test_check_job_status_task_raises_job_incomplete_error_when_scheduled_job_is_not_complete(mocker, sample_template):
    mock_celery = mocker.patch('app.celery.tasks.notify_celery.send_task')
    job = create_job(template=sample_template, notification_count=3,
                     created_at=datetime.utcnow() - timedelta(hours=2),
                     scheduled_for=datetime.utcnow() - timedelta(minutes=31),
                     processing_started=datetime.utcnow() - timedelta(minutes=31),
                     job_status=JOB_STATUS_IN_PROGRESS)
    with pytest.raises(expected_exception=JobIncompleteError) as e:
        check_job_status()
    assert e.value.message == "Job(s) ['{}'] have not completed.".format(str(job.id))

    mock_celery.assert_called_once_with(
        name=TaskNames.PROCESS_INCOMPLETE_JOBS,
        args=([str(job.id)],),
        queue=QueueNames.JOBS
    )


def test_check_job_status_task_raises_job_incomplete_error_for_multiple_jobs(mocker, sample_template):
    mock_celery = mocker.patch('app.celery.tasks.notify_celery.send_task')
    job = create_job(template=sample_template, notification_count=3,
                     created_at=datetime.utcnow() - timedelta(hours=2),
                     scheduled_for=datetime.utcnow() - timedelta(minutes=31),
                     processing_started=datetime.utcnow() - timedelta(minutes=31),
                     job_status=JOB_STATUS_IN_PROGRESS)
    job_2 = create_job(template=sample_template, notification_count=3,
                       created_at=datetime.utcnow() - timedelta(hours=2),
                       scheduled_for=datetime.utcnow() - timedelta(minutes=31),
                       processing_started=datetime.utcnow() - timedelta(minutes=31),
                       job_status=JOB_STATUS_IN_PROGRESS)
    with pytest.raises(expected_exception=JobIncompleteError) as e:
        check_job_status()
    assert str(job.id) in e.value.message
    assert str(job_2.id) in e.value.message

    mock_celery.assert_called_once_with(
        name=TaskNames.PROCESS_INCOMPLETE_JOBS,
        args=([str(job.id), str(job_2.id)],),
        queue=QueueNames.JOBS
    )


def test_daily_stats_template_usage_by_month(notify_db, notify_db_session):
    notification_history = functools.partial(
        create_notification_history,
        notify_db,
        notify_db_session,
        status='delivered'
    )

    template_one = create_sample_template(notify_db, notify_db_session)
    template_two = create_sample_template(notify_db, notify_db_session)

    notification_history(created_at=datetime(2017, 10, 1), sample_template=template_one)
    notification_history(created_at=datetime(2016, 4, 1), sample_template=template_two)
    notification_history(created_at=datetime(2016, 4, 1), sample_template=template_two)
    notification_history(created_at=datetime.now(), sample_template=template_two)

    daily_stats_template_usage_by_month()

    result = db.session.query(
        StatsTemplateUsageByMonth
    ).order_by(
        StatsTemplateUsageByMonth.year,
        StatsTemplateUsageByMonth.month
    ).all()

    assert len(result) == 2

    assert result[0].template_id == template_two.id
    assert result[0].month == 4
    assert result[0].year == 2016
    assert result[0].count == 2

    assert result[1].template_id == template_one.id
    assert result[1].month == 10
    assert result[1].year == 2017
    assert result[1].count == 1


def test_daily_stats_template_usage_by_month_no_data():
    daily_stats_template_usage_by_month()

    results = db.session.query(StatsTemplateUsageByMonth).all()

    assert len(results) == 0


def test_daily_stats_template_usage_by_month_multiple_runs(notify_db, notify_db_session):
    notification_history = functools.partial(
        create_notification_history,
        notify_db,
        notify_db_session,
        status='delivered'
    )

    template_one = create_sample_template(notify_db, notify_db_session)
    template_two = create_sample_template(notify_db, notify_db_session)

    notification_history(created_at=datetime(2017, 11, 1), sample_template=template_one)
    notification_history(created_at=datetime(2016, 4, 1), sample_template=template_two)
    notification_history(created_at=datetime(2016, 4, 1), sample_template=template_two)
    notification_history(created_at=datetime.now(), sample_template=template_two)

    daily_stats_template_usage_by_month()

    template_three = create_sample_template(notify_db, notify_db_session)

    notification_history(created_at=datetime(2017, 10, 1), sample_template=template_three)
    notification_history(created_at=datetime(2017, 9, 1), sample_template=template_three)
    notification_history(created_at=datetime(2016, 4, 1), sample_template=template_two)
    notification_history(created_at=datetime(2016, 4, 1), sample_template=template_two)
    notification_history(created_at=datetime.now(), sample_template=template_two)

    daily_stats_template_usage_by_month()

    result = db.session.query(
        StatsTemplateUsageByMonth
    ).order_by(
        StatsTemplateUsageByMonth.year,
        StatsTemplateUsageByMonth.month
    ).all()

    assert len(result) == 4

    assert result[0].template_id == template_two.id
    assert result[0].month == 4
    assert result[0].year == 2016
    assert result[0].count == 4

    assert result[1].template_id == template_three.id
    assert result[1].month == 9
    assert result[1].year == 2017
    assert result[1].count == 1

    assert result[2].template_id == template_three.id
    assert result[2].month == 10
    assert result[2].year == 2017
    assert result[2].count == 1

    assert result[3].template_id == template_one.id
    assert result[3].month == 11
    assert result[3].year == 2017
    assert result[3].count == 1


def test_dao_fetch_monthly_historical_stats_by_template_null_template_id_not_counted(notify_db, notify_db_session):
    notification_history = functools.partial(
        create_notification_history,
        notify_db,
        notify_db_session,
        status='delivered'
    )

    template_one = create_sample_template(notify_db, notify_db_session, template_name='1')
    history = notification_history(created_at=datetime(2017, 2, 1), sample_template=template_one)

    NotificationHistory.query.filter(
        NotificationHistory.id == history.id
    ).update(
        {
            'template_id': None
        }
    )

    daily_stats_template_usage_by_month()

    result = db.session.query(
        StatsTemplateUsageByMonth
    ).all()

    assert len(result) == 0

    notification_history(created_at=datetime(2017, 2, 1), sample_template=template_one)

    daily_stats_template_usage_by_month()

    result = db.session.query(
        StatsTemplateUsageByMonth
    ).order_by(
        StatsTemplateUsageByMonth.year,
        StatsTemplateUsageByMonth.month
    ).all()

    assert len(result) == 1<|MERGE_RESOLUTION|>--- conflicted
+++ resolved
@@ -705,10 +705,7 @@
     assert monthly_billing[2].end_date == apr_month_end
     assert monthly_billing[2].notification_type == 'letter'
     assert monthly_billing[2].monthly_totals == []
-<<<<<<< HEAD
-=======
-
->>>>>>> 4ea79d9e
+
 
 def test_run_letter_jobs(client, mocker, sample_letter_template):
     jobs = [create_job(template=sample_letter_template, job_status=JOB_STATUS_READY_TO_SEND),
