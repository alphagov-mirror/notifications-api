import uuid
from datetime import datetime

from celery.exceptions import MaxRetriesExceededError
from mock import ANY, call
from notifications_utils.recipients import validate_phone_number, format_phone_number

import app
from app import statsd_client, mmg_client
from app.celery import provider_tasks
from app.celery.provider_tasks import send_sms_to_provider, send_email_to_provider
from app.celery.research_mode_tasks import send_sms_response, send_email_response
from app.celery.tasks import provider_to_use
from app.clients.email import EmailClientException
from app.clients.sms import SmsClientException
from app.dao import notifications_dao, provider_details_dao
from app.dao import provider_statistics_dao
from app.dao.provider_statistics_dao import get_provider_statistics
from app.models import Notification, NotificationStatistics, Job
from tests.app.conftest import sample_notification


def test_should_by_10_second_delay_as_default():
    assert provider_tasks.retry_iteration_to_delay() == 10


def test_should_by_10_second_delay_on_unmapped_retry_iteration():
    assert provider_tasks.retry_iteration_to_delay(99) == 10


def test_should_by_10_second_delay_on_retry_one():
    assert provider_tasks.retry_iteration_to_delay(0) == 10


def test_should_by_1_minute_delay_on_retry_two():
    assert provider_tasks.retry_iteration_to_delay(1) == 60


def test_should_by_5_minute_delay_on_retry_two():
    assert provider_tasks.retry_iteration_to_delay(2) == 300


def test_should_by_60_minute_delay_on_retry_two():
    assert provider_tasks.retry_iteration_to_delay(3) == 3600


def test_should_by_240_minute_delay_on_retry_two():
    assert provider_tasks.retry_iteration_to_delay(4) == 14400


def test_should_return_highest_priority_active_provider(notify_db, notify_db_session):
    providers = provider_details_dao.get_provider_details_by_notification_type('sms')

    first = providers[0]
    second = providers[1]

    assert provider_to_use('sms', '1234').name == first.identifier

    first.priority = 20
    second.priority = 10

    provider_details_dao.dao_update_provider_details(first)
    provider_details_dao.dao_update_provider_details(second)

    assert provider_to_use('sms', '1234').name == second.identifier

    first.priority = 10
    first.active = False
    second.priority = 20

    provider_details_dao.dao_update_provider_details(first)
    provider_details_dao.dao_update_provider_details(second)

    assert provider_to_use('sms', '1234').name == second.identifier

    first.active = True
    provider_details_dao.dao_update_provider_details(first)

    assert provider_to_use('sms', '1234').name == first.identifier


def test_should_send_personalised_template_to_correct_sms_provider_and_persist(
        notify_db,
        notify_db_session,
        sample_template_with_placeholders,
        mocker):
    db_notification = sample_notification(notify_db, notify_db_session, template=sample_template_with_placeholders,
                                          to_field="+447234123123", personalisation={"name": "Jo"},
                                          status='created')

    mocker.patch('app.mmg_client.send_sms')
    mocker.patch('app.mmg_client.get_name', return_value="mmg")
    mocker.patch('app.statsd_client.incr')
    mocker.patch('app.statsd_client.timing_with_dates')
    mocker.patch('app.statsd_client.timing')

    send_sms_to_provider(
        db_notification.service_id,
        db_notification.id
    )

    mmg_client.send_sms.assert_called_once_with(
        to=format_phone_number(validate_phone_number("+447234123123")),
        content="Sample service: Hello Jo",
        reference=str(db_notification.id),
        sender=None
    )
    notification = Notification.query.filter_by(id=db_notification.id).one()

    assert notification.status == 'sending'
    assert notification.sent_at <= datetime.utcnow()
    assert notification.sent_by == 'mmg'
    assert notification.content_char_count == 24
    assert notification.personalisation == {"name": "Jo"}


def test_send_sms_should_use_template_version_from_notification_not_latest(
        notify_db,
        notify_db_session,
        sample_template,
        mocker):
    db_notification = sample_notification(notify_db, notify_db_session,
                                          template=sample_template, to_field='+447234123123',
                                          status='created')

    mocker.patch('app.mmg_client.send_sms')
    mocker.patch('app.mmg_client.get_name', return_value="mmg")
    version_on_notification = sample_template.version

    # Change the template
    from app.dao.templates_dao import dao_update_template, dao_get_template_by_id
    sample_template.content = sample_template.content + " another version of the template"
    dao_update_template(sample_template)
    t = dao_get_template_by_id(sample_template.id)
    assert t.version > version_on_notification

    send_sms_to_provider(
        db_notification.service_id,
        db_notification.id
    )

    mmg_client.send_sms.assert_called_once_with(
        to=format_phone_number(validate_phone_number("+447234123123")),
        content="Sample service: This is a template",
        reference=str(db_notification.id),
        sender=None
    )

    persisted_notification = notifications_dao.get_notification(sample_template.service_id, db_notification.id)
    assert persisted_notification.to == db_notification.to
    assert persisted_notification.template_id == sample_template.id
    assert persisted_notification.template_version == version_on_notification
    assert persisted_notification.template_version != sample_template.version
    assert persisted_notification.content_char_count == len("Sample service: This is a template")
    assert persisted_notification.status == 'sending'
    assert not persisted_notification.personalisation


def test_should_call_send_sms_response_task_if_research_mode(notify_db, sample_service, sample_notification, mocker):

    mocker.patch('app.mmg_client.send_sms')
    mocker.patch('app.mmg_client.get_name', return_value="mmg")
    mocker.patch('app.celery.research_mode_tasks.send_sms_response.apply_async')

    sample_service.research_mode = True
    notify_db.session.add(sample_service)
    notify_db.session.commit()

    send_sms_to_provider(
        sample_notification.service_id,
        sample_notification.id
    )
    assert not mmg_client.send_sms.called
    send_sms_response.apply_async.assert_called_once_with(
        ('mmg', str(sample_notification.id), sample_notification.to), queue='research-mode'
    )

    persisted_notification = notifications_dao.get_notification(sample_service.id, sample_notification.id)
    assert persisted_notification.to == sample_notification.to
    assert persisted_notification.template_id == sample_notification.template_id
    assert persisted_notification.status == 'sending'
    assert persisted_notification.sent_at <= datetime.utcnow()
    assert persisted_notification.sent_by == 'mmg'
    assert not persisted_notification.personalisation


def test_should_update_provider_stats_on_success(notify_db, sample_service, sample_notification, mocker):
    provider_stats = provider_statistics_dao.get_provider_statistics(sample_service).all()
    assert len(provider_stats) == 0

    mocker.patch('app.mmg_client.send_sms')
    mocker.patch('app.mmg_client.get_name', return_value="mmg")
    mocker.patch('app.celery.research_mode_tasks.send_sms_response.apply_async')

    send_sms_to_provider(
        sample_notification.service_id,
        sample_notification.id
    )

    updated_provider_stats = provider_statistics_dao.get_provider_statistics(sample_service).all()
    assert updated_provider_stats[0].provider.identifier == 'mmg'
    assert updated_provider_stats[0].unit_count == 1


def test_not_should_update_provider_stats_on_success_in_research_mode(notify_db, sample_service, sample_notification,
                                                                      mocker):
    provider_stats = provider_statistics_dao.get_provider_statistics(sample_service).all()
    assert len(provider_stats) == 0

    mocker.patch('app.mmg_client.send_sms')
    mocker.patch('app.mmg_client.get_name', return_value="mmg")
    mocker.patch('app.celery.research_mode_tasks.send_sms_response.apply_async')

    sample_service.research_mode = True
    notify_db.session.add(sample_service)
    notify_db.session.commit()

    send_sms_to_provider(
        sample_notification.service_id,
        sample_notification.id
    )

    updated_provider_stats = provider_statistics_dao.get_provider_statistics(sample_service).all()
    assert len(updated_provider_stats) == 0


def test_should_not_send_to_provider_when_status_is_not_created(notify_db, notify_db_session,
                                                                sample_service,
                                                                mocker):
    notification = sample_notification(notify_db=notify_db, notify_db_session=notify_db_session,
                                       service=sample_service,
                                       status='sending')
    mocker.patch('app.mmg_client.send_sms')
    mocker.patch('app.mmg_client.get_name', return_value="mmg")
    mocker.patch('app.celery.research_mode_tasks.send_sms_response.apply_async')

    send_sms_to_provider(
        notification.service_id,
        notification.id
    )

    app.mmg_client.send_sms.assert_not_called()
    app.celery.research_mode_tasks.send_sms_response.apply_async.assert_not_called()


def test_statsd_updates(notify_db, notify_db_session, sample_service, sample_notification, mocker):
    mocker.patch('app.statsd_client.incr')
    mocker.patch('app.statsd_client.timing')
    mocker.patch('app.mmg_client.send_sms')
    mocker.patch('app.mmg_client.get_name', return_value="mmg")
    mocker.patch('app.celery.research_mode_tasks.send_sms_response.apply_async')

    send_sms_to_provider(
        sample_notification.service_id,
        sample_notification.id
    )

    statsd_client.incr.assert_called_once_with("notifications.tasks.send-sms-to-provider")
    statsd_client.timing.assert_has_calls([
        call("notifications.tasks.send-sms-to-provider.task-time", ANY),
        call("notifications.sms.total-time", ANY)
    ])


def test_should_go_into_technical_error_if_exceeds_retries(
        notify_db,
        notify_db_session,
        sample_service,
        mocker):

    notification = sample_notification(notify_db=notify_db, notify_db_session=notify_db_session,
                                       service=sample_service, status='created')

    mocker.patch('app.statsd_client.incr')
    mocker.patch('app.statsd_client.timing')
    mocker.patch('app.mmg_client.send_sms', side_effect=SmsClientException("EXPECTED"))
    mocker.patch('app.celery.provider_tasks.send_sms_to_provider.retry', side_effect=MaxRetriesExceededError())

    send_sms_to_provider(
        notification.service_id,
        notification.id
    )

    provider_tasks.send_sms_to_provider.retry.assert_called_with(queue='retry', countdown=10)
    assert statsd_client.incr.assert_not_called
    assert statsd_client.timing.assert_not_called

    db_notification = Notification.query.filter_by(id=notification.id).one()
    assert db_notification.status == 'technical-failure'
    notification_stats = NotificationStatistics.query.filter_by(service_id=notification.service.id).first()
    assert notification_stats.sms_requested == 1
    assert notification_stats.sms_failed == 1
    job = Job.query.get(notification.job.id)
    assert job.notification_count == 1
    assert job.notifications_failed == 1


<<<<<<< HEAD
def test_should_send_sms_sender_from_service_if_present(
        notify_db,
        notify_db_session,
        sample_service,
        sample_template,
        mocker):
    db_notification = sample_notification(notify_db, notify_db_session, template=sample_template,
                                          to_field="+447234123123",
                                          status='created')

    sample_service.sms_sender = 'elevenchars'
    notify_db.session.add(sample_service)
    notify_db.session.commit()

    mocker.patch('app.mmg_client.send_sms')
    mocker.patch('app.mmg_client.get_name', return_value="mmg")
    mocker.patch('app.statsd_client.incr')
    mocker.patch('app.statsd_client.timing_with_dates')
    mocker.patch('app.statsd_client.timing')

    send_sms_to_provider(
        db_notification.service_id,
        db_notification.id
    )

    mmg_client.send_sms.assert_called_once_with(
        to=format_phone_number(validate_phone_number("+447234123123")),
        content="Sample service: This is a template",
        reference=str(db_notification.id),
        sender=sample_service.sms_sender
    )
=======
def test_send_email_to_provider_should_call_research_mode_task_response_task_if_research_mode(
        notify_db,
        notify_db_session,
        sample_service,
        sample_email_template,
        ses_provider,
        mocker):
    notification = sample_notification(notify_db=notify_db, notify_db_session=notify_db_session,
                                       template=sample_email_template,
                                       to_field="john@smith.com"
                                       )

    reference = uuid.uuid4()
    mocker.patch('app.uuid.uuid4', return_value=reference)
    mocker.patch('app.aws_ses_client.send_email')
    mocker.patch('app.aws_ses_client.get_name', return_value="ses")
    mocker.patch('app.celery.research_mode_tasks.send_email_response.apply_async')

    sample_service.research_mode = True
    notify_db.session.add(sample_service)
    notify_db.session.commit()
    assert not get_provider_statistics(
        sample_email_template.service,
        providers=[ses_provider.identifier]).first()
    send_email_to_provider(
        sample_service.id,
        notification.id
    )
    assert not app.aws_ses_client.send_email.called
    send_email_response.apply_async.assert_called_once_with(
        ('ses', str(reference), 'john@smith.com'), queue="research-mode"
    )
    assert not get_provider_statistics(
        sample_email_template.service,
        providers=[ses_provider.identifier]).first()
    persisted_notification = Notification.query.filter_by(id=notification.id).one()

    assert persisted_notification.to == 'john@smith.com'
    assert persisted_notification.template_id == sample_email_template.id
    assert persisted_notification.status == 'sending'
    assert persisted_notification.sent_at <= datetime.utcnow()
    assert persisted_notification.created_at <= datetime.utcnow()
    assert persisted_notification.sent_by == 'ses'
    assert persisted_notification.reference == str(reference)


def test_send_email_to_provider_should_go_into_technical_error_if_exceeds_retries(
        notify_db,
        notify_db_session,
        sample_service,
        sample_email_template,
        mocker):

    notification = sample_notification(notify_db=notify_db, notify_db_session=notify_db_session,
                                       service=sample_service, status='created', template=sample_email_template)

    mocker.patch('app.statsd_client.incr')
    mocker.patch('app.statsd_client.timing')
    mocker.patch('app.aws_ses_client.send_email', side_effect=EmailClientException("EXPECTED"))
    mocker.patch('app.celery.provider_tasks.send_email_to_provider.retry', side_effect=MaxRetriesExceededError())

    send_email_to_provider(
        notification.service_id,
        notification.id
    )

    provider_tasks.send_email_to_provider.retry.assert_called_with(queue='retry', countdown=10)
    assert statsd_client.incr.assert_not_called
    assert statsd_client.timing.assert_not_called

    db_notification = Notification.query.filter_by(id=notification.id).one()
    assert db_notification.status == 'technical-failure'
    notification_stats = NotificationStatistics.query.filter_by(service_id=notification.service.id).first()
    assert notification_stats.emails_requested == 1
    assert notification_stats.emails_failed == 1
    job = Job.query.get(notification.job.id)
    assert job.notification_count == 1
    assert job.notifications_failed == 1


def test_send_email_to_provider_statsd_updates(notify_db, notify_db_session, sample_service,
                                               sample_email_template, mocker):
    mocker.patch('app.statsd_client.incr')
    mocker.patch('app.statsd_client.timing')
    mocker.patch('app.aws_ses_client.send_email', return_value='reference')
    mocker.patch('app.aws_ses_client.get_name', return_value="ses")
    mocker.patch('app.celery.research_mode_tasks.send_email_response.apply_async')
    notification = sample_notification(notify_db=notify_db, notify_db_session=notify_db_session,
                                       template=sample_email_template)
    send_email_to_provider(
        notification.service_id,
        notification.id
    )

    statsd_client.incr.assert_called_once_with("notifications.tasks.send-email-to-provider")
    statsd_client.timing.assert_has_calls([
        call("notifications.tasks.send-email-to-provider.task-time", ANY),
        call("notifications.email.total-time", ANY)
    ])


def test_send_email_to_provider_should_not_send_to_provider_when_status_is_not_created(notify_db, notify_db_session,
                                                                                       sample_service,
                                                                                       sample_email_template,
                                                                                       mocker):
    notification = sample_notification(notify_db=notify_db, notify_db_session=notify_db_session,
                                       template=sample_email_template,
                                       service=sample_service,
                                       status='sending')
    mocker.patch('app.aws_ses_client.send_email')
    mocker.patch('app.aws_ses_client.get_name', return_value="ses")
    mocker.patch('app.celery.research_mode_tasks.send_email_response.apply_async')

    send_sms_to_provider(
        notification.service_id,
        notification.id
    )

    app.aws_ses_client.send_email.assert_not_called()
    app.celery.research_mode_tasks.send_email_response.apply_async.assert_not_called()
>>>>>>> 2a904b5f
<|MERGE_RESOLUTION|>--- conflicted
+++ resolved
@@ -295,7 +295,6 @@
     assert job.notifications_failed == 1
 
 
-<<<<<<< HEAD
 def test_should_send_sms_sender_from_service_if_present(
         notify_db,
         notify_db_session,
@@ -327,7 +326,8 @@
         reference=str(db_notification.id),
         sender=sample_service.sms_sender
     )
-=======
+
+
 def test_send_email_to_provider_should_call_research_mode_task_response_task_if_research_mode(
         notify_db,
         notify_db_session,
@@ -447,5 +447,4 @@
     )
 
     app.aws_ses_client.send_email.assert_not_called()
-    app.celery.research_mode_tasks.send_email_response.apply_async.assert_not_called()
->>>>>>> 2a904b5f
+    app.celery.research_mode_tasks.send_email_response.apply_async.assert_not_called()