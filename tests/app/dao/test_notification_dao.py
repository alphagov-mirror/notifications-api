--- conflicted
+++ resolved
@@ -21,28 +21,21 @@
 
 from app.dao.notifications_dao import (
     dao_create_notification,
+    dao_get_last_template_usage,
+    dao_get_notification_statistics_for_service_and_day,
+    dao_get_potential_notification_statistics_for_day,
+    dao_get_template_usage,
     dao_update_notification,
+    delete_notifications_created_more_than_a_week_ago,
+    get_notification_by_id,
+    get_notification_for_job,
     get_notification_with_personalisation,
-    get_notification_for_job,
     get_notifications_for_job,
-    delete_notifications_created_more_than_a_week_ago,
-    dao_get_notification_statistics_for_service_and_day,
+    get_notifications_for_service,
     update_notification_status_by_id,
+    update_notification_status_by_reference,
     update_provider_stats,
-    update_notification_status_by_reference,
-<<<<<<< HEAD
-    dao_get_template_statistics_for_service,
-    get_notifications_for_service,
-    dao_get_potential_notification_statistics_for_day,
-    dao_get_template_statistics_for_template,
-    get_notification_by_id,
-    dao_get_template_usage
 )
-=======
-    get_notifications_for_service, dao_get_7_day_agg_notification_statistics_for_service,
-    dao_get_potential_notification_statistics_for_day, dao_get_notification_statistics_for_day,
-    get_notification_by_id, dao_get_template_usage, dao_get_last_template_usage)
->>>>>>> cf14c97e
 
 from notifications_utils.template import get_sms_fragment_count
 
@@ -50,20 +43,9 @@
 
 
 def test_should_have_decorated_notifications_dao_functions():
-<<<<<<< HEAD
-=======
-    assert dao_get_notification_statistics_for_service.__wrapped__.__name__ == 'dao_get_notification_statistics_for_service'  # noqa
     assert dao_get_last_template_usage.__wrapped__.__name__ == 'dao_get_last_template_usage'  # noqa
->>>>>>> cf14c97e
     assert dao_get_template_usage.__wrapped__.__name__ == 'dao_get_template_usage'  # noqa
-    assert dao_get_notification_statistics_for_service_and_day.__wrapped__.__name__ == 'dao_get_notification_statistics_for_service_and_day'  # noqa
     assert dao_get_potential_notification_statistics_for_day.__wrapped__.__name__ == 'dao_get_potential_notification_statistics_for_day'  # noqa
-<<<<<<< HEAD
-    assert dao_get_template_statistics_for_service.__wrapped__.__name__ == 'dao_get_template_statistics_for_service'  # noqa
-    assert dao_get_template_statistics_for_template.__wrapped__.__name__ == 'dao_get_template_statistics_for_template'  # noqa
-=======
-    assert dao_get_7_day_agg_notification_statistics_for_service.__wrapped__.__name__ == 'dao_get_7_day_agg_notification_statistics_for_service'  # noqa
->>>>>>> cf14c97e
     assert dao_create_notification.__wrapped__.__name__ == 'dao_create_notification'  # noqa
     assert update_notification_status_by_id.__wrapped__.__name__ == 'update_notification_status_by_id'  # noqa
     assert dao_update_notification.__wrapped__.__name__ == 'dao_update_notification'  # noqa
@@ -477,7 +459,7 @@
     assert data.template == notification_from_db.template
     assert data.template_version == notification_from_db.template_version
     assert data.created_at == notification_from_db.created_at
-    assert 'created' == notification_from_db.status
+    assert notification_from_db.status == 'created'
     assert {'name': 'Jo'} == notification_from_db.personalisation
     _assert_job_stats(sample_job.id, sent=1, count=1, delivered=0, failed=0)
 
@@ -513,7 +495,7 @@
     assert data['template'] == notification_from_db.template
     assert data['template_version'] == notification_from_db.template_version
     assert data['created_at'] == notification_from_db.created_at
-    assert 'created' == notification_from_db.status
+    assert notification_from_db.status == 'created'
     _assert_job_stats(sample_job.id, sent=1, count=1, delivered=0, failed=0)
 
     stats = NotificationStatistics.query.filter(NotificationStatistics.service_id == sample_template.service.id).first()
@@ -546,7 +528,7 @@
     assert data['template'] == notification_from_db.template
     assert data['template_version'] == notification_from_db.template_version
     assert data['created_at'] == notification_from_db.created_at
-    assert 'created' == notification_from_db.status
+    assert notification_from_db.status == 'created'
     _assert_job_stats(sample_job.id, sent=1, count=1, delivered=0, failed=0)
 
     stats = NotificationStatistics.query.filter(
@@ -683,7 +665,7 @@
     assert data['template'] == notification_from_db.template
     assert data['template_version'] == notification_from_db.template_version
     assert data['created_at'] == notification_from_db.created_at
-    assert 'created' == notification_from_db.status
+    assert notification_from_db.status == 'created'
     assert Job.query.get(sample_job.id).notifications_sent == 1
 
     notification_2 = Notification(**data)
@@ -734,7 +716,7 @@
     assert data['template'] == notification_from_db.template
     assert data['template_version'] == notification_from_db.template_version
     assert data['created_at'] == notification_from_db.created_at
-    assert 'created' == notification_from_db.status
+    assert notification_from_db.status == 'created'
     assert job_1.id != job_2.id
     _assert_job_stats(job_id=job_1.id, sent=1, count=1)
     _assert_job_stats(job_id=job_2.id, sent=0, count=1)
@@ -755,7 +737,7 @@
     assert data['template'] == notification_from_db.template
     assert data['template_version'] == notification_from_db.template_version
     assert data['created_at'] == notification_from_db.created_at
-    assert 'created' == notification_from_db.status
+    assert notification_from_db.status == 'created'
 
 
 def test_get_notification(sample_notification):
@@ -781,7 +763,7 @@
     assert data['service'] == notification_from_db.service
     assert data['template'] == notification_from_db.template
     assert data['template_version'] == notification_from_db.template_version
-    assert 'created' == notification_from_db.status
+    assert notification_from_db.status == 'created'
     assert data.get('job_id') is None
 
 
