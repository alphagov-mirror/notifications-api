--- conflicted
+++ resolved
@@ -13,12 +13,9 @@
     dao_get_future_scheduled_job_by_id_and_service_id,
     dao_get_notification_outcomes_for_job,
     all_notifications_are_created_for_job,
-<<<<<<< HEAD
+    dao_update_job_status,
     dao_get_all_notifications_for_job,
-    dao_update_job_status)
-=======
-    dao_get_all_notifications_for_job, dao_get_jobs_older_than_limited_by)
->>>>>>> 29c84d73
+    dao_get_jobs_older_than_limited_by)
 from app.models import Job
 
 from tests.app.conftest import sample_notification as create_notification
