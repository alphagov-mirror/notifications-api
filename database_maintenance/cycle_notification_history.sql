-- Stage 1 - manual process

-- Create new notification_history table and primary key.
CREATE TABLE notification_history_pivot AS SELECT * FROM notification_history WHERE 1=2;
ALTER TABLE notification_history_pivot ADD PRIMARY KEY (id);

-- Update values of notification_status, billable_units, updated_at, sent_by, sent_at based on new updates coming into the notification_history table.
CREATE OR REPLACE FUNCTION update_pivot_table()
RETURNS TRIGGER
LANGUAGE plpgsql AS 
$$
BEGIN
    UPDATE notification_history_pivot SET   notification_status = NEW.notification_status,
                                            billable_units = NEW.billable_units,
                                            updated_at = NEW.updated_at,
                                            sent_by = NEW.sent_by,
                                            sent_at = NEW.sent_at
    WHERE notification_history_pivot.id = NEW.id;

    RETURN NEW;
END
$$;

DROP TRIGGER IF EXISTS update_pivot on notification_history;
-- Following may be blocked if running vacuum.
<<<<<<< HEAD
-- select pg_cancel_backend(pid);
=======
-- SELECT pg_cancel_backend(pid);
>>>>>>> bb20ba78
CREATE TRIGGER update_pivot AFTER UPDATE OF notification_status, billable_units, updated_at, sent_by, sent_at ON notification_history
FOR EACH ROW
  EXECUTE PROCEDURE update_pivot_table();


-- Create foreign key constraints in notification_history_pivot using same names as used in notification_history
ALTER TABLE notification_history_pivot ADD CONSTRAINT fk_notification_history_notification_status FOREIGN KEY (notification_status) REFERENCES notification_status_types(name);
ALTER TABLE notification_history_pivot ADD CONSTRAINT notification_history_api_key_id_fkey FOREIGN KEY (api_key_id) REFERENCES api_keys(id);
ALTER TABLE notification_history_pivot ADD CONSTRAINT notification_history_job_id_fkey FOREIGN KEY (job_id) REFERENCES jobs(id);
ALTER TABLE notification_history_pivot ADD CONSTRAINT notification_history_key_type_fkey FOREIGN KEY (key_type) REFERENCES key_types(name);
ALTER TABLE notification_history_pivot ADD CONSTRAINT notification_history_service_id_fkey FOREIGN KEY (service_id) REFERENCES services(id);
ALTER TABLE notification_history_pivot ADD CONSTRAINT notification_history_templates_history_fkey FOREIGN KEY (template_id, template_version) REFERENCES templates_history(id, version);

-- Index used for data population
<<<<<<< HEAD
-- May need to cancel autovacuum
-- select pg_cancel_backend(pid);
=======
-- Following may be blocked if running vacuum.
-- SELECT pg_cancel_backend(pid);
>>>>>>> bb20ba78
create index CONCURRENTLY created_id_nh on notification_history (created_at, id);

-----

-- Stage 2 - automated process
-- insert data into notification_history_pivot in batches
-- This is handled by a python process

cf run-task notify-cycle-history "flask command cycle-notification-history-table -l 100000 -s '2019-10-01 00:00' -e '2019-12-01 00:00'"
cf run-task notify-cycle-history "flask command cycle-notification-history-table -l 100000 -s '2020-03-19 00:00' -e '2020-03-29 00:00'"
 ... etc emd = May 11
 ... On Monday - run again to get last nights inserts

-- Once this Python process has completed, then,

-- Stage 3 - manual process

-- Run basic sanity checks on data in notification_history_pivot, ensuring same number of entries present in notification_history and notification_history_pivot
SELECT COUNT(*) FROM notification_history_pivot;
SELECT COUNT(*) FROM notification_history where created_at >= '2019-10-01 00:00';
-- Ensure these counts match.

ALTER INDEX ix_notification_history_job_id RENAME TO ix_notification_history_job_id_old;
ALTER INDEX ix_notification_history_reference RENAME TO ix_notification_history_reference_old;
ALTER INDEX ix_notification_history_template_id RENAME TO ix_notification_history_template_id_old;

CREATE INDEX CONCURRENTLY ix_notification_history_job_id ON notification_history_pivot (job_id);
CREATE INDEX CONCURRENTLY ix_notification_history_reference ON notification_history_pivot (reference);
CREATE INDEX CONCURRENTLY ix_notification_history_template_id ON notification_history_pivot (template_id);
CREATE INDEX CONCURRENTLY ix_notifications_service_id_composite ON notification_history_pivot (service_id, key_type, notification_type, created_at);

ALTER TABLE notification_history RENAME TO notification_history_old;
ALTER TABLE notification_history_pivot RENAME TO notification_history;



-- When sure data in new notification_history table are ok:
-- This can be done later: DROP TABLE notification_history_old;

-- Could rename primary key on new notification_history table.
ALTER TABLE notification_history DROP CONSTRAINT notification_history_pivot_pkey;
ALTER TABLE notification_history ADD PRIMARY KEY (id); -- Will create a new primary key named "notification_history_pkey".

-- Create remaining indices on notification_history_pivot
--- Create indexes after drop table since the names need to be unique
--- Or rename these indexes (index names have to be unique in db)
CREATE INDEX CONCURRENTLY ix_notification_history_job_id ON notification_history (job_id);
CREATE INDEX CONCURRENTLY ix_notification_history_reference ON notification_history (reference);
CREATE INDEX CONCURRENTLY ix_notification_history_template_id ON notification_history (template_id);
CREATE INDEX CONCURRENTLY ix_notifications_service_id_composite ON notification_history (service_id, key_type, notification_type, created_at);<|MERGE_RESOLUTION|>--- conflicted
+++ resolved
@@ -23,11 +23,7 @@
 
 DROP TRIGGER IF EXISTS update_pivot on notification_history;
 -- Following may be blocked if running vacuum.
-<<<<<<< HEAD
--- select pg_cancel_backend(pid);
-=======
 -- SELECT pg_cancel_backend(pid);
->>>>>>> bb20ba78
 CREATE TRIGGER update_pivot AFTER UPDATE OF notification_status, billable_units, updated_at, sent_by, sent_at ON notification_history
 FOR EACH ROW
   EXECUTE PROCEDURE update_pivot_table();
@@ -42,20 +38,11 @@
 ALTER TABLE notification_history_pivot ADD CONSTRAINT notification_history_templates_history_fkey FOREIGN KEY (template_id, template_version) REFERENCES templates_history(id, version);
 
 -- Index used for data population
-<<<<<<< HEAD
--- May need to cancel autovacuum
--- select pg_cancel_backend(pid);
-=======
--- Following may be blocked if running vacuum.
--- SELECT pg_cancel_backend(pid);
->>>>>>> bb20ba78
 create index CONCURRENTLY created_id_nh on notification_history (created_at, id);
 
 -----
 
 -- Stage 2 - automated process
--- insert data into notification_history_pivot in batches
--- This is handled by a python process
 
 cf run-task notify-cycle-history "flask command cycle-notification-history-table -l 100000 -s '2019-10-01 00:00' -e '2019-12-01 00:00'"
 cf run-task notify-cycle-history "flask command cycle-notification-history-table -l 100000 -s '2020-03-19 00:00' -e '2020-03-29 00:00'"
