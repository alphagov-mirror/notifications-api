--- conflicted
+++ resolved
@@ -14,14 +14,10 @@
 from app.dao.notifications_dao import (
     delete_notifications_created_more_than_a_week_ago,
     dao_timeout_notifications,
-<<<<<<< HEAD
     is_delivery_slow_for_provider,
-    dao_get_scheduled_notifications)
-=======
-    is_delivery_slow_for_provider
+    dao_get_scheduled_notifications
 )
 from app.dao.statistics_dao import dao_timeout_job_statistics
->>>>>>> 47f36103
 from app.dao.provider_details_dao import (
     get_current_provider,
     dao_toggle_sms_provider
