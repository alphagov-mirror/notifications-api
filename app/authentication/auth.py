--- conflicted
+++ resolved
@@ -51,10 +51,6 @@
         current_app.logger.info("X-Custom-forwarder {}".format(request.headers.get("X-Custom-forwarder")))
 
     # Check IP of SMS providers
-<<<<<<< HEAD
-    ip = ''
-=======
->>>>>>> 0029a0cc
     if request.headers.get("X-Forwarded-For"):
         # X-Forwarded-For looks like "203.0.113.195, 70.41.3.18, 150.172.238.178"
         # Counting backwards and look at the IP at the 3rd last hop - hence, hop(end-3)
@@ -83,11 +79,7 @@
                 'message': 'Inbound sms ip address',
                 'log_contents': {
                     'passed': allowed,
-<<<<<<< HEAD
-                    'ip_address': ip
-=======
                     'ip_address': inbound_ip
->>>>>>> 0029a0cc
                 }
             })
             return
