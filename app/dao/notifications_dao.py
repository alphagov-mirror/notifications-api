import uuid
from datetime import (
    datetime,
    timedelta,
    date
)

from flask import current_app
from werkzeug.datastructures import MultiDict
from sqlalchemy import (desc, func, Integer, or_, and_, asc)
from sqlalchemy.orm import joinedload
from sqlalchemy.sql.expression import cast

from app import db
from app.dao import days_ago
from app.models import (
    Service,
    Notification,
    NotificationHistory,
    Job,
    NotificationStatistics,
    TemplateStatistics,
    SMS_TYPE,
    EMAIL_TYPE,
    Template,
    ProviderStatistics,
    ProviderDetails)
from app.clients import (
    STATISTICS_FAILURE,
    STATISTICS_DELIVERED,
    STATISTICS_REQUESTED
)
from app.dao.dao_utils import transactional
from app.statsd_decorators import statsd


@statsd(namespace="dao")
def dao_get_notification_statistics_for_service_and_day(service_id, day):
    # only used by stat-updating code in tasks.py
    return NotificationStatistics.query.filter_by(
        service_id=service_id,
        day=day
    ).order_by(desc(NotificationStatistics.day)).first()


@statsd(namespace="dao")
def dao_get_potential_notification_statistics_for_day(day):
    all_services = db.session.query(
        Service.id,
        NotificationStatistics
    ).outerjoin(
        NotificationStatistics,
        and_(
            Service.id == NotificationStatistics.service_id,
            or_(
                NotificationStatistics.day == day,
                NotificationStatistics.day == None  # noqa
            )
        )
    ).order_by(
        asc(Service.created_at)
    )

    notification_statistics = []
    for service_notification_stats_pair in all_services:
        if service_notification_stats_pair.NotificationStatistics:
            notification_statistics.append(
                service_notification_stats_pair.NotificationStatistics
            )
        else:
            notification_statistics.append(
                create_notification_statistics_dict(
                    service_notification_stats_pair,
                    day
                )
            )
    return notification_statistics


def create_notification_statistics_dict(service_id, day):
    return {
        'id': None,
        'emails_requested': 0,
        'emails_delivered': 0,
        'emails_failed': 0,
        'sms_requested': 0,
        'sms_delivered': 0,
        'sms_failed': 0,
        'day': day.isoformat(),
        'service': service_id
    }


@statsd(namespace="dao")
<<<<<<< HEAD
=======
def dao_get_7_day_agg_notification_statistics_for_service(service_id,
                                                          date_from,
                                                          week_count=52):
    doy = date_from.timetuple().tm_yday
    return db.session.query(
        cast(func.floor((func.extract('doy', NotificationStatistics.day) - doy) / 7), Integer),
        cast(func.sum(NotificationStatistics.emails_requested), Integer),
        cast(func.sum(NotificationStatistics.emails_delivered), Integer),
        cast(func.sum(NotificationStatistics.emails_failed), Integer),
        cast(func.sum(NotificationStatistics.sms_requested), Integer),
        cast(func.sum(NotificationStatistics.sms_delivered), Integer),
        cast(func.sum(NotificationStatistics.sms_failed), Integer)
    ).filter(
        NotificationStatistics.service_id == service_id
    ).filter(
        NotificationStatistics.day >= date_from
    ).filter(
        NotificationStatistics.day < date_from + timedelta(days=7 * week_count)
    ).group_by(
        func.floor(((func.extract('doy', NotificationStatistics.day) - doy) / 7))
    ).order_by(
        desc(func.floor(((func.extract('doy', NotificationStatistics.day) - doy) / 7)))
    ).limit(
        week_count
    )


@statsd(namespace="dao")
def dao_get_template_usage(service_id, limit_days=None):

    table = NotificationHistory

    if limit_days and limit_days <= 7:  # can get this data from notifications table
        table = Notification

    query = db.session.query(
        func.count(table.template_id).label('count'),
        table.template_id,
        Template.name,
        Template.template_type
    )

    query_filter = [table.service_id == service_id]
    if limit_days is not None:
        query_filter.append(table.created_at >= days_ago(limit_days))

    return query.filter(*query_filter) \
        .join(Template)\
        .group_by(table.template_id, Template.name, Template.template_type)\
        .order_by(asc(Template.name))\
        .all()


@statsd(namespace="dao")
>>>>>>> 0b73da94
def dao_get_template_statistics_for_service(service_id, limit_days=None):
    query_filter = [TemplateStatistics.service_id == service_id]
    if limit_days is not None:
        query_filter.append(TemplateStatistics.day >= days_ago(limit_days))
    return TemplateStatistics.query.filter(*query_filter).order_by(
        desc(TemplateStatistics.updated_at)).all()


@statsd(namespace="dao")
def dao_get_template_statistics_for_template(template_id):
    return TemplateStatistics.query.filter(
        TemplateStatistics.template_id == template_id
    ).order_by(
        desc(TemplateStatistics.updated_at)
    ).all()


@statsd(namespace="dao")
@transactional
def dao_create_notification(notification, notification_type):
    if notification.job_id:
        db.session.query(Job).filter_by(
            id=notification.job_id
        ).update({
            Job.notifications_sent: Job.notifications_sent + 1,
            Job.updated_at: datetime.utcnow()
        })

    update_count = db.session.query(NotificationStatistics).filter_by(
        day=notification.created_at.date(),
        service_id=notification.service_id
    ).update(_update_notification_stats_query(notification_type, 'requested'))

    if update_count == 0:
        stats = NotificationStatistics(
            day=notification.created_at.date(),
            service_id=notification.service_id,
            sms_requested=1 if notification_type == SMS_TYPE else 0,
            emails_requested=1 if notification_type == EMAIL_TYPE else 0
        )
        db.session.add(stats)

    update_count = db.session.query(TemplateStatistics).filter_by(
        day=date.today(),
        service_id=notification.service_id,
        template_id=notification.template_id
    ).update({'usage_count': TemplateStatistics.usage_count + 1, 'updated_at': datetime.utcnow()})

    if update_count == 0:
        template_stats = TemplateStatistics(template_id=notification.template_id,
                                            service_id=notification.service_id)
        db.session.add(template_stats)

    if not notification.id:
        # need to populate defaulted fields before we create the notification history object
        notification.id = uuid.uuid4()
    if not notification.status:
        notification.status = 'created'

    notification_history = NotificationHistory.from_notification(notification)

    db.session.add(notification)
    db.session.add(notification_history)


def _update_notification_stats_query(notification_type, status):
    mapping = {
        SMS_TYPE: {
            STATISTICS_REQUESTED: NotificationStatistics.sms_requested,
            STATISTICS_DELIVERED: NotificationStatistics.sms_delivered,
            STATISTICS_FAILURE: NotificationStatistics.sms_failed
        },
        EMAIL_TYPE: {
            STATISTICS_REQUESTED: NotificationStatistics.emails_requested,
            STATISTICS_DELIVERED: NotificationStatistics.emails_delivered,
            STATISTICS_FAILURE: NotificationStatistics.emails_failed
        }
    }
    return {
        mapping[notification_type][status]: mapping[notification_type][status] + 1
    }


def _update_statistics(notification, notification_statistics_status):
    if notification.job_id:
        db.session.query(Job).filter_by(
            id=notification.job_id
        ).update(_update_job_stats_query(notification_statistics_status))

    db.session.query(NotificationStatistics).filter_by(
        day=notification.created_at.date(),
        service_id=notification.service_id
    ).update(
        _update_notification_stats_query(notification.notification_type, notification_statistics_status)
    )


def _update_job_stats_query(status):
    mapping = {
        STATISTICS_FAILURE: Job.notifications_failed,
        STATISTICS_DELIVERED: Job.notifications_delivered
    }
    return {mapping[status]: mapping[status] + 1}


def _decide_permanent_temporary_failure(current_status, status):
    # Firetext will send pending, then send either succes or fail.
    # If we go from pending to delivered we need to set failure type as temporary-failure
    if current_status == 'pending':
        if status == 'permanent-failure':
            status = 'temporary-failure'
    return status


def _update_notification_status(notification, status, notification_statistics_status):
    status = _decide_permanent_temporary_failure(current_status=notification.status, status=status)

    if notification_statistics_status:
        _update_statistics(notification, notification_statistics_status)

    notification.status = status
    dao_update_notification(notification)
    return True


@statsd(namespace="dao")
@transactional
def update_notification_status_by_id(notification_id, status, notification_statistics_status=None):
    notification = Notification.query.with_lockmode("update").filter(
        Notification.id == notification_id,
        or_(Notification.status == 'created',
            Notification.status == 'sending',
            Notification.status == 'pending')).first()

    if not notification:
        return False

    return _update_notification_status(
        notification=notification,
        status=status,
        notification_statistics_status=notification_statistics_status
    )


@statsd(namespace="dao")
@transactional
def update_notification_status_by_reference(reference, status, notification_statistics_status):
    notification = Notification.query.filter(Notification.reference == reference,
                                             or_(Notification.status == 'sending',
                                                 Notification.status == 'pending')
                                             ).first()
    if not notification:
        return False

    return _update_notification_status(
        notification=notification,
        status=status,
        notification_statistics_status=notification_statistics_status
    )


@statsd(namespace="dao")
def dao_update_notification(notification):
    notification.updated_at = datetime.utcnow()
    notification_history = NotificationHistory.query.get(notification.id)
    notification_history.update_from_notification(notification)
    db.session.add(notification)
    db.session.commit()


@statsd(namespace="dao")
@transactional
def update_provider_stats(
        id_,
        notification_type,
        provider_name,
        billable_units=1):
    notification = Notification.query.filter(Notification.id == id_).one()
    provider = ProviderDetails.query.filter_by(identifier=provider_name).one()

    update_count = db.session.query(ProviderStatistics).filter_by(
        day=date.today(),
        service_id=notification.service_id,
        provider_id=provider.id
    ).update({'unit_count': ProviderStatistics.unit_count + billable_units})

    if update_count == 0:
        provider_stats = ProviderStatistics(
            day=notification.created_at.date(),
            service_id=notification.service_id,
            provider_id=provider.id,
            unit_count=billable_units
        )

        db.session.add(provider_stats)


@statsd(namespace="dao")
def get_notification_for_job(service_id, job_id, notification_id):
    return Notification.query.filter_by(service_id=service_id, job_id=job_id, id=notification_id).one()


@statsd(namespace="dao")
def get_notifications_for_job(service_id, job_id, filter_dict=None, page=1, page_size=None):
    if page_size is None:
        page_size = current_app.config['PAGE_SIZE']
    query = Notification.query.filter_by(service_id=service_id, job_id=job_id)
    query = _filter_query(query, filter_dict)
    return query.order_by(asc(Notification.job_row_number)).paginate(
        page=page,
        per_page=page_size
    )


@statsd(namespace="dao")
def get_notification_with_personalisation(service_id, notification_id, key_type):
    filter_dict = {'service_id': service_id, 'id': notification_id}
    if key_type:
        filter_dict['key_type'] = key_type

    return Notification.query.filter_by(**filter_dict).options(joinedload('template_history')).one()


@statsd(namespace="dao")
def get_notification_by_id(notification_id):
    return Notification.query.filter_by(id=notification_id).first()


def get_notifications(filter_dict=None):
    return _filter_query(Notification.query, filter_dict=filter_dict)


@statsd(namespace="dao")
def get_notifications_for_service(service_id,
                                  filter_dict=None,
                                  page=1,
                                  page_size=None,
                                  limit_days=None,
                                  key_type=None,
                                  personalisation=False):
    if page_size is None:
        page_size = current_app.config['PAGE_SIZE']
    filters = [Notification.service_id == service_id]

    if limit_days is not None:
        days_ago = date.today() - timedelta(days=limit_days)
        filters.append(func.date(Notification.created_at) >= days_ago)

    if key_type is not None:
        filters.append(Notification.key_type == key_type)

    query = Notification.query.filter(*filters)
    query = _filter_query(query, filter_dict)
    if personalisation:
        query = query.options(
            joinedload('template_history')
        )
    return query.order_by(desc(Notification.created_at)).paginate(
        page=page,
        per_page=page_size
    )


def _filter_query(query, filter_dict=None):
    if filter_dict is None:
        filter_dict = MultiDict()
    else:
        filter_dict = MultiDict(filter_dict)
    statuses = filter_dict.getlist('status') if 'status' in filter_dict else None
    if statuses:
        query = query.filter(Notification.status.in_(statuses))
    template_types = filter_dict.getlist('template_type') if 'template_type' in filter_dict else None
    if template_types:
        query = query.join(Template).filter(Template.template_type.in_(template_types))
    return query


@statsd(namespace="dao")
def delete_notifications_created_more_than_a_week_ago(status):
    seven_days_ago = date.today() - timedelta(days=7)
    deleted = db.session.query(Notification).filter(
        func.date(Notification.created_at) < seven_days_ago,
        Notification.status == status
    ).delete(synchronize_session='fetch')
    db.session.commit()
    return deleted<|MERGE_RESOLUTION|>--- conflicted
+++ resolved
@@ -7,9 +7,8 @@
 
 from flask import current_app
 from werkzeug.datastructures import MultiDict
-from sqlalchemy import (desc, func, Integer, or_, and_, asc)
+from sqlalchemy import (desc, func, or_, and_, asc)
 from sqlalchemy.orm import joinedload
-from sqlalchemy.sql.expression import cast
 
 from app import db
 from app.dao import days_ago
@@ -92,36 +91,6 @@
 
 
 @statsd(namespace="dao")
-<<<<<<< HEAD
-=======
-def dao_get_7_day_agg_notification_statistics_for_service(service_id,
-                                                          date_from,
-                                                          week_count=52):
-    doy = date_from.timetuple().tm_yday
-    return db.session.query(
-        cast(func.floor((func.extract('doy', NotificationStatistics.day) - doy) / 7), Integer),
-        cast(func.sum(NotificationStatistics.emails_requested), Integer),
-        cast(func.sum(NotificationStatistics.emails_delivered), Integer),
-        cast(func.sum(NotificationStatistics.emails_failed), Integer),
-        cast(func.sum(NotificationStatistics.sms_requested), Integer),
-        cast(func.sum(NotificationStatistics.sms_delivered), Integer),
-        cast(func.sum(NotificationStatistics.sms_failed), Integer)
-    ).filter(
-        NotificationStatistics.service_id == service_id
-    ).filter(
-        NotificationStatistics.day >= date_from
-    ).filter(
-        NotificationStatistics.day < date_from + timedelta(days=7 * week_count)
-    ).group_by(
-        func.floor(((func.extract('doy', NotificationStatistics.day) - doy) / 7))
-    ).order_by(
-        desc(func.floor(((func.extract('doy', NotificationStatistics.day) - doy) / 7)))
-    ).limit(
-        week_count
-    )
-
-
-@statsd(namespace="dao")
 def dao_get_template_usage(service_id, limit_days=None):
 
     table = NotificationHistory
@@ -148,7 +117,6 @@
 
 
 @statsd(namespace="dao")
->>>>>>> 0b73da94
 def dao_get_template_statistics_for_service(service_id, limit_days=None):
     query_filter = [TemplateStatistics.service_id == service_id]
     if limit_days is not None:
