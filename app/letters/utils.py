--- conflicted
+++ resolved
@@ -25,11 +25,7 @@
 PRECOMPILED_BUCKET_PREFIX = '{folder}NOTIFY.{reference}'
 
 
-<<<<<<< HEAD
 def get_folder_name(_now, dont_use_sending_date=False):
-=======
-def get_folder_name(_now, *, dont_use_sending_date=False):
->>>>>>> 42415027
     if dont_use_sending_date:
         folder_name = ''
     else:
@@ -42,11 +38,7 @@
 
 def get_letter_pdf_filename(reference, crown, sending_date, dont_use_sending_date=False, postage=SECOND_CLASS):
     upload_file_name = LETTERS_PDF_FILE_LOCATION_STRUCTURE.format(
-<<<<<<< HEAD
-        folder=get_folder_name(sending_date, dont_use_sending_date),
-=======
         folder=get_folder_name(sending_date, dont_use_sending_date=dont_use_sending_date),
->>>>>>> 42415027
         reference=reference,
         duplex="D",
         letter_class=RESOLVE_POSTAGE_FOR_FILE_NAME[postage],
@@ -65,11 +57,7 @@
         bucket_name = current_app.config['TEST_LETTERS_BUCKET_NAME']
     else:
         bucket_name = current_app.config['LETTERS_PDF_BUCKET_NAME']
-<<<<<<< HEAD
-        folder = get_folder_name(notification.created_at, False)
-=======
         folder = get_folder_name(notification.created_at, dont_use_sending_date=False)
->>>>>>> 42415027
 
     upload_file_name = PRECOMPILED_BUCKET_PREFIX.format(
         folder=folder,
@@ -93,11 +81,7 @@
         reference=notification.reference,
         crown=notification.service.crown,
         sending_date=notification.created_at,
-<<<<<<< HEAD
-        dont_use_sending_date=precompiled or notification.key_type == KEY_TYPE_TEST,
-=======
         dont_use_sending_date=precompiled,
->>>>>>> 42415027
         postage=notification.postage
     )
 
