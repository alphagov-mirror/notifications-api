from datetime import datetime
<<<<<<< HEAD
=======
import uuid
import itertools
>>>>>>> 044f2b78

from flask import (
    Blueprint,
    jsonify,
    request,
    current_app,
    url_for,
    json
)

from utils.template import Template
<<<<<<< HEAD
=======
from utils.recipients import allowed_to_send_to, first_column_heading
from app.clients.sms.firetext import FiretextResponses
>>>>>>> 044f2b78
from app.clients.email.aws_ses import AwsSesResponses
from app import api_user, encryption, create_uuid, DATETIME_FORMAT, DATE_FORMAT
from app.authentication.auth import require_admin
from app.dao import (
    templates_dao,
    services_dao,
    notifications_dao
)
from app.notifications.process_client_response import (
    validate_callback_data,
    process_sms_client_response
)
from app.schemas import (
    email_notification_schema,
    sms_template_notification_schema,
    notification_status_schema,
    notifications_filter_schema
)
from app.celery.tasks import send_sms, send_email

notifications = Blueprint('notifications', __name__)

from app.errors import register_errors

register_errors(notifications)
aws_response = AwsSesResponses()


@notifications.route('/notifications/email/ses', methods=['POST'])
def process_ses_response():
    try:
        ses_request = json.loads(request.data)
        if 'Message' not in ses_request:
            current_app.logger.error(
                "SES callback failed: message missing"
            )
            return jsonify(
                result="error", message="SES callback failed: message missing"
            ), 400

        ses_message = json.loads(ses_request['Message'])

        if 'notificationType' not in ses_message:
            current_app.logger.error(
                "SES callback failed: notificationType missing"
            )
            return jsonify(
                result="error", message="SES callback failed: notificationType missing"
            ), 400

        try:
            aws_response.response_code_to_object(ses_message['notificationType'])
        except KeyError:
            current_app.logger.info(
                "SES callback failed: status {} not found.".format(ses_message['notificationType'])
            )
            return jsonify(
                result="error",
                message="SES callback failed: status {} not found".format(ses_message['notificationType'])
            ), 400

        notification_status = aws_response.response_code_to_notification_status(ses_message['notificationType'])
        notification_statistics_status = aws_response.response_code_to_notification_statistics_status(
            ses_message['notificationType']
        )

        try:
            source = ses_message['mail']['source']
            if is_not_a_notification(source):
                current_app.logger.info(
                    "SES callback for notify success:. source {} status {}".format(source, notification_status)
                )
                return jsonify(
                    result="success", message="SES callback succeeded"
                ), 200

            reference = ses_message['mail']['messageId']
            if notifications_dao.update_notification_status_by_reference(
                    reference,
                    notification_status,
                    notification_statistics_status
            ) == 0:
                current_app.logger.info(
                    "SES callback failed: notification not found. Status {}".format(notification_status)
                )
                return jsonify(
                    result="error",
                    message="SES callback failed: notification not found. Status {}".format(notification_status)
                ), 404

            if not aws_response.response_code_to_notification_success(ses_message['notificationType']):
                current_app.logger.info(
                    "SES delivery failed: notification {} has error found. Status {}".format(
                        reference,
                        aws_response.response_code_to_message(ses_message['notificationType'])
                    )
                )

            return jsonify(
                result="success", message="SES callback succeeded"
            ), 200

        except KeyError:
            current_app.logger.error(
                "SES callback failed: messageId missing"
            )
            return jsonify(
                result="error", message="SES callback failed: messageId missing"
            ), 400

    except ValueError as ex:
        current_app.logger.exception(
            "SES callback failed: invalid json {}".format(ex)
        )
        return jsonify(
            result="error", message="SES callback failed: invalid json"
        ), 400


def is_not_a_notification(source):
    invite_email = "{}@{}".format(
        current_app.config['INVITATION_EMAIL_FROM'],
        current_app.config['NOTIFY_EMAIL_DOMAIN']
    )
    if current_app.config['VERIFY_CODE_FROM_EMAIL_ADDRESS'] == source:
        return True
    if invite_email == source:
        return True
    return False


@notifications.route('/notifications/sms/mmg', methods=['POST'])
def process_mmg_response():
    client_name = 'MMG'
    data = json.loads(request.data)
    validation_errors = validate_callback_data(data=data,
                                               fields=['status', 'CID'],
                                               client_name=client_name)
    if validation_errors:
        [current_app.logger.info(e) for e in validation_errors]
        return jsonify(result='error', message=validation_errors), 400

    success, errors = process_sms_client_response(status=data.get('status'),
                                                  reference=data.get('CID'),
                                                  client_name='MMG')
    if errors:
        [current_app.logger.info(e) for e in errors]
        return jsonify(result='error', message=errors), 400
    else:
        return jsonify(result='success', message=success), 200


@notifications.route('/notifications/sms/firetext', methods=['POST'])
def process_firetext_response():
    client_name = 'Firetext'
    validation_errors = validate_callback_data(data=request.form,
                                               fields=['status', 'reference'],
                                               client_name=client_name)
    if validation_errors:
        current_app.logger.info(validation_errors)
        return jsonify(result='error', message=validation_errors), 400

    success, errors = process_sms_client_response(status=request.form.get('status'),
                                                  reference=request.form.get('reference'),
                                                  client_name=client_name)
    if errors:
        [current_app.logger.info(e) for e in errors]
        return jsonify(result='error', message=errors), 400
    else:
        return jsonify(result='success', message=success), 200


@notifications.route('/notifications/<uuid:notification_id>', methods=['GET'])
def get_notifications(notification_id):
    notification = notifications_dao.get_notification(api_user['client'], notification_id)
    return jsonify(data={"notification": notification_status_schema.dump(notification).data}), 200


@notifications.route('/notifications', methods=['GET'])
def get_all_notifications():
    data, errors = notifications_filter_schema.load(request.args)
    if errors:
        return jsonify(result="error", message=errors), 400

    page = data['page'] if 'page' in data else 1

    pagination = notifications_dao.get_notifications_for_service(
        api_user['client'],
        filter_dict=data,
        page=page)
    return jsonify(
        notifications=notification_status_schema.dump(pagination.items, many=True).data,
        links=pagination_links(
            pagination,
            '.get_all_notifications',
            **request.args.to_dict()
        )
    ), 200


@notifications.route('/service/<service_id>/notifications', methods=['GET'])
@require_admin()
def get_all_notifications_for_service(service_id):
    data, errors = notifications_filter_schema.load(request.args)
    if errors:
        return jsonify(result="error", message=errors), 400

    page = data['page'] if 'page' in data else 1

    pagination = notifications_dao.get_notifications_for_service(
        service_id,
        filter_dict=data,
        page=page)
    kwargs = request.args.to_dict()
    kwargs['service_id'] = service_id
    return jsonify(
        notifications=notification_status_schema.dump(pagination.items, many=True).data,
        links=pagination_links(
            pagination,
            '.get_all_notifications_for_service',
            **kwargs
        )
    ), 200


@notifications.route('/service/<service_id>/job/<job_id>/notifications', methods=['GET'])
@require_admin()
def get_all_notifications_for_service_job(service_id, job_id):
    data, errors = notifications_filter_schema.load(request.args)
    if errors:
        return jsonify(result="error", message=errors), 400

    page = data['page'] if 'page' in data else 1

    pagination = notifications_dao.get_notifications_for_job(
        service_id,
        job_id,
        filter_dict=data,
        page=page)
    kwargs = request.args.to_dict()
    kwargs['service_id'] = service_id
    kwargs['job_id'] = job_id
    return jsonify(
        notifications=notification_status_schema.dump(pagination.items, many=True).data,
        links=pagination_links(
            pagination,
            '.get_all_notifications_for_service_job',
            **kwargs
        )
    ), 200


def pagination_links(pagination, endpoint, **kwargs):
    if 'page' in kwargs:
        kwargs.pop('page', None)
    links = dict()
    if pagination.has_prev:
        links['prev'] = url_for(endpoint, page=pagination.prev_num, **kwargs)
    if pagination.has_next:
        links['next'] = url_for(endpoint, page=pagination.next_num, **kwargs)
        links['last'] = url_for(endpoint, page=pagination.pages, **kwargs)
    return links


@notifications.route('/notifications/<string:notification_type>', methods=['POST'])
def send_notification(notification_type):
    if notification_type not in ['sms', 'email']:
        assert False

    service_id = api_user['client']
    service = services_dao.dao_fetch_service_by_id(api_user['client'])

    service_stats = notifications_dao.dao_get_notification_statistics_for_service_and_day(
        service_id,
        datetime.utcnow().strftime(DATE_FORMAT)
    )

    if service_stats:
        total_sms_count = service_stats.sms_requested
        total_email_count = service_stats.emails_requested

        if (total_email_count + total_sms_count >= service.limit) and service.restricted:
            return jsonify(result="error", message='Exceeded send limits ({}) for today'.format(service.limit)), 429

    notification, errors = (
        sms_template_notification_schema if notification_type == 'sms' else email_notification_schema
    ).load(request.get_json())

    if errors:
        return jsonify(result="error", message=errors), 400

    template = templates_dao.dao_get_template_by_id_and_service_id(
        template_id=notification['template'],
        service_id=service_id
    )

    template_object = Template(template.__dict__, notification.get('personalisation', {}))
    if template_object.missing_data:
        return jsonify(
            result="error",
            message={
                'template': ['Missing personalisation: {}'.format(
                    ", ".join(template_object.missing_data)
                )]
            }
        ), 400
    if template_object.additional_data:
        return jsonify(
            result="error",
            message={
                'template': ['Personalisation not needed for template: {}'.format(
                    ", ".join(template_object.additional_data)
                )]
            }
        ), 400

    if service.restricted and not allowed_to_send_to(
        notification['to'],
        itertools.chain.from_iterable(
            [user.mobile_number, user.email_address] for user in service.users
        )
    ):
        return jsonify(
            result="error", message={
                'to': ['Invalid {} for restricted service'.format(first_column_heading[notification_type])]
            }
        ), 400

    notification_id = create_uuid()

    if notification_type == 'sms':
        send_sms.apply_async((
            service_id,
            notification_id,
            encryption.encrypt(notification),
            datetime.utcnow().strftime(DATETIME_FORMAT)
        ), queue='sms')
    else:
        send_email.apply_async((
            service_id,
            notification_id,
            template.subject,
            "{}@{}".format(service.email_from, current_app.config['NOTIFY_EMAIL_DOMAIN']),
            encryption.encrypt(notification),
            datetime.utcnow().strftime(DATETIME_FORMAT)
        ), queue='email')

    return jsonify(data={"notification": {"id": notification_id}}), 201<|MERGE_RESOLUTION|>--- conflicted
+++ resolved
@@ -1,10 +1,6 @@
 from datetime import datetime
-<<<<<<< HEAD
-=======
-import uuid
+
 import itertools
->>>>>>> 044f2b78
-
 from flask import (
     Blueprint,
     jsonify,
@@ -13,13 +9,8 @@
     url_for,
     json
 )
-
+from utils.recipients import allowed_to_send_to, first_column_heading
 from utils.template import Template
-<<<<<<< HEAD
-=======
-from utils.recipients import allowed_to_send_to, first_column_heading
-from app.clients.sms.firetext import FiretextResponses
->>>>>>> 044f2b78
 from app.clients.email.aws_ses import AwsSesResponses
 from app import api_user, encryption, create_uuid, DATETIME_FORMAT, DATE_FORMAT
 from app.authentication.auth import require_admin
